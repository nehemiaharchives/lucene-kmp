import org.gradle.api.services.BuildService
import org.gradle.api.services.BuildServiceParameters
import org.gradle.api.tasks.testing.Test
import org.gradle.api.tasks.testing.TestDescriptor
import org.gradle.api.tasks.testing.TestListener
import org.gradle.api.tasks.testing.TestResult
import org.jetbrains.kotlin.gradle.ExperimentalKotlinGradlePluginApi
import org.jetbrains.kotlin.gradle.dsl.JvmTarget
import java.util.concurrent.ConcurrentHashMap
import java.util.concurrent.Executors
import java.util.concurrent.ScheduledFuture
import kotlin.apply
import java.util.concurrent.TimeUnit

plugins {
    alias(libs.plugins.kotlinMultiplatform)
    alias(libs.plugins.androidLibrary)
    alias(libs.plugins.vanniktech.mavenPublish)
    alias(libs.plugins.kover)
}

group = "org.gnit.lucenekmp"
version = "1.0.0"

kotlin {
    jvm()
    //jvmToolchain(23) // we run build on jdk 24, so getting INFO saying "Kotlin does not yet support 24 JDK target, falling back to Kotlin JVM_23 JVM target"
    androidTarget {
        publishLibraryVariants("release")
        @OptIn(ExperimentalKotlinGradlePluginApi::class)
        compilerOptions {
            jvmTarget.set(JvmTarget.JVM_11)
        }
    }
    iosArm64()
    iosX64()
    iosSimulatorArm64()

    // build target only for developer convenience
    // when you are in linux X64 machine,
    // run ./gradlew core:compileKotlinLinuxX64 to check Kotlin/Native compilation error common to ios and linux.
    linuxX64()

    sourceSets {
        val commonMain by getting {
            dependencies {
                implementation(libs.okio)
                implementation(libs.kotlinenvvar)
                implementation(libs.kotlinbignum)
                implementation(libs.kotlinx.coroutines)
                implementation(libs.kotlinx.datetime)
                implementation(libs.kotlin.logging)
            }
        }
        val commonTest by getting {
            dependencies {
                implementation(libs.kotlin.test)
                implementation(libs.kotlinx.coroutines.test)
                implementation(libs.okio.fakefilesystem)
                implementation(project(":test-framework"))
            }
        }

        // below is additional source set configurations other than default hierarchy

        // shared source for jvm and android
        val jvmAndroidMain by creating {
            dependsOn(commonMain)
            // dependencies which are used both by jvm and android will be here
            dependencies {
                implementation(libs.logback)
            }
        }
        jvmMain.get().dependsOn(jvmAndroidMain)
        androidMain.get().dependsOn(jvmAndroidMain)

        val jvmAndroidTest by creating {
            dependsOn(commonTest)
            // test dependencies which are used both by jvm and android will be here
        }
        jvmTest.get().dependsOn(jvmAndroidTest)
        androidUnitTest.get().dependsOn(jvmAndroidTest)

        // shared source for ios and linux
        val nativeMain by creating {

            compilerOptions.suppressWarnings = true

            dependsOn(commonMain)
            // dependencies which are used both by ios and linux will be here
        }
        iosArm64Main.get().dependsOn(nativeMain)
        iosX64Main.get().dependsOn(nativeMain)
        iosSimulatorArm64Main.get().dependsOn(nativeMain)

        linuxX64Main.get().dependsOn(nativeMain)

        val nativeTest by creating {
            dependsOn(commonTest)
            // test dependencies which are used both by ios and linux will be here
        }
        iosArm64Test.get().dependsOn(nativeTest)
        iosX64Test.get().dependsOn(nativeTest)
        iosSimulatorArm64Test.get().dependsOn(nativeTest)

        linuxX64Test.get().dependsOn(nativeTest)
    }
}

tasks.withType<org.jetbrains.kotlin.gradle.tasks.KotlinCompilationTask<*>>().configureEach {
    compilerOptions{
        optIn.addAll(
            "kotlin.ExperimentalStdlibApi",
        )
        //suppressWarnings = true
        freeCompilerArgs.addAll(
            "-Xexpect-actual-classes",
        )
    }
}

android {
    namespace = "org.jetbrains.kotlinx.multiplatform.library.template"
    compileSdk = libs.versions.android.compileSdk.get().toInt()
    defaultConfig {
        minSdk = libs.versions.android.minSdk.get().toInt()
    }
    compileOptions {
        sourceCompatibility = JavaVersion.VERSION_11
        targetCompatibility = JavaVersion.VERSION_11
    }
}

// To enable hang detection, run ./gradlew commands with -PenableHangDetection=true
val enableHangDetection = providers
    .gradleProperty("enableHangDetection")
    .orElse(providers.systemProperty("enableHangDetection"))
    .map { it.equals("true", ignoreCase = true) }
    .orElse(false)

<<<<<<< HEAD
// --- Low-noise, precise hang detection for tests (JVM/Android) ---
tasks.withType<Test>().configureEach {
    // Keep Gradle output short; rely on our custom listener for hangs/slow tests.
    testLogging {
        // Only show failures from Gradle itself.
        events("failed"/*, "skipped"*/)
=======
// Detect if configuration cache is requested; avoid registering global listeners when it's on
val configurationCacheRequested = gradle.startParameter.isConfigurationCacheRequested

// BuildService-based hang detection for tests to keep configuration cache compatible
abstract class HangDetectionService : BuildService<BuildServiceParameters.None>, AutoCloseable {
    private val scheduler = Executors.newSingleThreadScheduledExecutor { r ->
        Thread(r, "hang-detector-tests").apply { isDaemon = true }
    }
    private val listeners: MutableMap<String, TestListener> = ConcurrentHashMap()
    private val pending: MutableMap<String, ScheduledFuture<*>> = ConcurrentHashMap()

    fun registerFor(task: Test, slowThresholdMs: Long) {
        val key = task.path
        listeners.computeIfAbsent(key) {
            val listener = object : TestListener {
                override fun beforeTest(descriptor: TestDescriptor) {
                    val id = "${descriptor.className} > ${descriptor.displayName}"
                    val fut = scheduler.schedule({
                        println("POTENTIAL HANG TEST ($slowThresholdMs ms threshold) $id")
                    }, slowThresholdMs, TimeUnit.MILLISECONDS)
                    pending[id] = fut
                }
                override fun afterTest(descriptor: TestDescriptor, result: TestResult) {
                    val id = "${descriptor.className} > ${descriptor.displayName}"
                    pending.remove(id)?.cancel(false)
                    val dur = result.endTime - result.startTime
                    if (dur >= slowThresholdMs) {
                        println("SLOW TEST (${dur} ms) $id")
                    }
                }
                override fun beforeSuite(suite: TestDescriptor) {}
                override fun afterSuite(suite: TestDescriptor, result: TestResult) {}
            }
            task.addTestListener(listener)
            listener
        }
    }

    fun unregisterFor(task: Test) {
        val key = task.path
        val listener = listeners.remove(key) ?: return
        task.removeTestListener(listener)
        // cancel any still-pending scheduled prints
        pending.values.forEach { it.cancel(false) }
        pending.clear()
    }

    override fun close() {
        try {
            scheduler.shutdownNow()
        } finally {
            pending.values.forEach { it.cancel(false) }
            pending.clear()
            listeners.clear()
        }
    }
}

// --- Low-noise, precise hang detection for tests (via BuildService) ---
tasks.withType<Test>().configureEach {
    // Keep Gradle output short; rely on our custom listener for hangs/slow tests.
    testLogging {
        events("failed")
>>>>>>> 944ad571
        showStandardStreams = false
        exceptionFormat = org.gradle.api.tasks.testing.logging.TestExceptionFormat.SHORT
    }

    if (enableHangDetection.get()) {
<<<<<<< HEAD
        val slowThresholdMs = 60_000L // adjust as needed

        // One scheduled, daemon thread per Test task
        val scheduler = Executors.newSingleThreadScheduledExecutor { r ->
            Thread(r, "hang-detector-tests").apply { isDaemon = true }
        }

        // Track delayed "potential hang" prints per test so we can cancel them on finish
        val pending: MutableMap<String, ScheduledFuture<*>> = ConcurrentHashMap()

        addTestListener(object : TestListener {
            override fun beforeTest(descriptor: TestDescriptor) {
                val id = "${descriptor.className} > ${descriptor.displayName}"
                // Schedule a one-time "potential hang" message if it runs longer than threshold
                val future = scheduler.schedule({
                    println("POTENTIAL HANG TEST ($slowThresholdMs ms threshold) $id")
                }, slowThresholdMs, TimeUnit.MILLISECONDS)
                pending[id] = future
            }

            override fun afterTest(descriptor: TestDescriptor, result: TestResult) {
                val id = "${descriptor.className} > ${descriptor.displayName}"
                // Cancel the pending "hang" message if the test finished
                pending.remove(id)?.cancel(false)

                val dur = result.endTime - result.startTime
                if (dur >= slowThresholdMs) {
                    println("SLOW TEST (${dur} ms) $id")
=======
        val hangService = gradle.sharedServices.registerIfAbsent(
            "hangDetectionService",
            HangDetectionService::class
        ) {}
        usesService(hangService)
        val slowThresholdMs = 60_000L // adjust as needed
        doFirst {
            hangService.get().registerFor(this as Test, slowThresholdMs)
        }
        doLast {
            hangService.get().unregisterFor(this as Test)
        }
    }
}

// --- Low-noise, precise hang detection for Gradle tasks ---
// Global Gradle listeners are not compatible with configuration cache at configuration time.
// Only register when configuration cache is NOT requested.
if (enableHangDetection.get() && !configurationCacheRequested) {
    val slowTaskThresholdMs = 120_000L // adjust as needed

    val scheduler = Executors.newSingleThreadScheduledExecutor { r ->
        Thread(r, "hang-detector-tasks").apply { isDaemon = true }
    }
    val taskStart: MutableMap<String, Long> = ConcurrentHashMap()
    val taskHangFuture: MutableMap<String, ScheduledFuture<*>> = ConcurrentHashMap()

    gradle.addListener(object : TaskExecutionListener {
        override fun beforeExecute(task: Task) {
            val key = task.path
            taskStart[key] = System.currentTimeMillis()
            //println("START TASK $key")

            // Schedule a one-time "potential hang" message
            val future = scheduler.schedule({
                println("POTENTIAL HANG TASK ($slowTaskThresholdMs ms threshold) $key")
            }, slowTaskThresholdMs, TimeUnit.MILLISECONDS)
            taskHangFuture[key] = future
        }

        override fun afterExecute(task: Task, state: TaskState) {
            val key = task.path
            taskHangFuture.remove(key)?.cancel(false)

            val start = taskStart.remove(key) ?: return
            val dur = System.currentTimeMillis() - start

            if (dur >= slowTaskThresholdMs || state.failure != null) {
                val status = when {
                    state.failure != null -> "FAILED"
                    state.skipped -> "SKIPPED"
                    else -> "DONE"
>>>>>>> 944ad571
                }
                println("SLOW TASK (${dur} ms) $key [$status]")
            }
        }
    })

<<<<<<< HEAD
            override fun beforeSuite(suite: TestDescriptor) {}
            override fun afterSuite(suite: TestDescriptor, result: TestResult) {}
        })

        // Ensure the scheduler stops when the task finishes
        this.doLast { scheduler.shutdownNow() }
    }
}

// --- Low-noise, precise hang detection for Gradle tasks ---
if (enableHangDetection.get()) {
    val slowTaskThresholdMs = 120_000L // adjust as needed

    val scheduler = Executors.newSingleThreadScheduledExecutor { r ->
        Thread(r, "hang-detector-tasks").apply { isDaemon = true }
    }
    val taskStart: MutableMap<String, Long> = ConcurrentHashMap()
    val taskHangFuture: MutableMap<String, ScheduledFuture<*>> = ConcurrentHashMap()

    gradle.addListener(object : TaskExecutionListener {
        override fun beforeExecute(task: Task) {
            val key = task.path
            taskStart[key] = System.currentTimeMillis()
            //println("START TASK $key")

            // Schedule a one-time "potential hang" message
            val future = scheduler.schedule({
                println("POTENTIAL HANG TASK ($slowTaskThresholdMs ms threshold) $key")
            }, slowTaskThresholdMs, TimeUnit.MILLISECONDS)
            taskHangFuture[key] = future
        }

        override fun afterExecute(task: Task, state: TaskState) {
            val key = task.path
            taskHangFuture.remove(key)?.cancel(false)

            val start = taskStart.remove(key) ?: return
            val dur = System.currentTimeMillis() - start

            if (dur >= slowTaskThresholdMs || state.failure != null) {
                val status = when {
                    state.failure != null -> "FAILED"
                    state.skipped -> "SKIPPED"
                    else -> "DONE"
                }
                println("SLOW TASK (${dur} ms) $key [$status]")
            }
        }
    })

=======
>>>>>>> 944ad571
    gradle.buildFinished {
        scheduler.shutdownNow()
    }
} else if (enableHangDetection.get() && configurationCacheRequested) {
    // Informative log so users know why task-level hang detection isn't active
    logger.info("Hang detection for Gradle tasks is disabled because configuration cache is requested.")
}

mavenPublishing {
    publishToMavenCentral()

    signAllPublications()

    coordinates(group.toString(), "library", version.toString())

    pom {
        name = "My library"
        description = "A library."
        inceptionYear = "2024"
        url = "https://github.com/kotlin/multiplatform-library-template/"
        licenses {
            license {
                name = "XXX"
                url = "YYY"
                distribution = "ZZZ"
            }
        }
        developers {
            developer {
                id = "XXX"
                name = "YYY"
                url = "ZZZ"
            }
        }
        scm {
            url = "XXX"
            connection = "YYY"
            developerConnection = "ZZZ"
        }
    }
}<|MERGE_RESOLUTION|>--- conflicted
+++ resolved
@@ -138,14 +138,6 @@
     .map { it.equals("true", ignoreCase = true) }
     .orElse(false)
 
-<<<<<<< HEAD
-// --- Low-noise, precise hang detection for tests (JVM/Android) ---
-tasks.withType<Test>().configureEach {
-    // Keep Gradle output short; rely on our custom listener for hangs/slow tests.
-    testLogging {
-        // Only show failures from Gradle itself.
-        events("failed"/*, "skipped"*/)
-=======
 // Detect if configuration cache is requested; avoid registering global listeners when it's on
 val configurationCacheRequested = gradle.startParameter.isConfigurationCacheRequested
 
@@ -168,6 +160,7 @@
                     }, slowThresholdMs, TimeUnit.MILLISECONDS)
                     pending[id] = fut
                 }
+
                 override fun afterTest(descriptor: TestDescriptor, result: TestResult) {
                     val id = "${descriptor.className} > ${descriptor.displayName}"
                     pending.remove(id)?.cancel(false)
@@ -176,6 +169,7 @@
                         println("SLOW TEST (${dur} ms) $id")
                     }
                 }
+
                 override fun beforeSuite(suite: TestDescriptor) {}
                 override fun afterSuite(suite: TestDescriptor, result: TestResult) {}
             }
@@ -209,42 +203,11 @@
     // Keep Gradle output short; rely on our custom listener for hangs/slow tests.
     testLogging {
         events("failed")
->>>>>>> 944ad571
         showStandardStreams = false
         exceptionFormat = org.gradle.api.tasks.testing.logging.TestExceptionFormat.SHORT
     }
 
     if (enableHangDetection.get()) {
-<<<<<<< HEAD
-        val slowThresholdMs = 60_000L // adjust as needed
-
-        // One scheduled, daemon thread per Test task
-        val scheduler = Executors.newSingleThreadScheduledExecutor { r ->
-            Thread(r, "hang-detector-tests").apply { isDaemon = true }
-        }
-
-        // Track delayed "potential hang" prints per test so we can cancel them on finish
-        val pending: MutableMap<String, ScheduledFuture<*>> = ConcurrentHashMap()
-
-        addTestListener(object : TestListener {
-            override fun beforeTest(descriptor: TestDescriptor) {
-                val id = "${descriptor.className} > ${descriptor.displayName}"
-                // Schedule a one-time "potential hang" message if it runs longer than threshold
-                val future = scheduler.schedule({
-                    println("POTENTIAL HANG TEST ($slowThresholdMs ms threshold) $id")
-                }, slowThresholdMs, TimeUnit.MILLISECONDS)
-                pending[id] = future
-            }
-
-            override fun afterTest(descriptor: TestDescriptor, result: TestResult) {
-                val id = "${descriptor.className} > ${descriptor.displayName}"
-                // Cancel the pending "hang" message if the test finished
-                pending.remove(id)?.cancel(false)
-
-                val dur = result.endTime - result.startTime
-                if (dur >= slowThresholdMs) {
-                    println("SLOW TEST (${dur} ms) $id")
-=======
         val hangService = gradle.sharedServices.registerIfAbsent(
             "hangDetectionService",
             HangDetectionService::class
@@ -276,59 +239,6 @@
         override fun beforeExecute(task: Task) {
             val key = task.path
             taskStart[key] = System.currentTimeMillis()
-            //println("START TASK $key")
-
-            // Schedule a one-time "potential hang" message
-            val future = scheduler.schedule({
-                println("POTENTIAL HANG TASK ($slowTaskThresholdMs ms threshold) $key")
-            }, slowTaskThresholdMs, TimeUnit.MILLISECONDS)
-            taskHangFuture[key] = future
-        }
-
-        override fun afterExecute(task: Task, state: TaskState) {
-            val key = task.path
-            taskHangFuture.remove(key)?.cancel(false)
-
-            val start = taskStart.remove(key) ?: return
-            val dur = System.currentTimeMillis() - start
-
-            if (dur >= slowTaskThresholdMs || state.failure != null) {
-                val status = when {
-                    state.failure != null -> "FAILED"
-                    state.skipped -> "SKIPPED"
-                    else -> "DONE"
->>>>>>> 944ad571
-                }
-                println("SLOW TASK (${dur} ms) $key [$status]")
-            }
-        }
-    })
-
-<<<<<<< HEAD
-            override fun beforeSuite(suite: TestDescriptor) {}
-            override fun afterSuite(suite: TestDescriptor, result: TestResult) {}
-        })
-
-        // Ensure the scheduler stops when the task finishes
-        this.doLast { scheduler.shutdownNow() }
-    }
-}
-
-// --- Low-noise, precise hang detection for Gradle tasks ---
-if (enableHangDetection.get()) {
-    val slowTaskThresholdMs = 120_000L // adjust as needed
-
-    val scheduler = Executors.newSingleThreadScheduledExecutor { r ->
-        Thread(r, "hang-detector-tasks").apply { isDaemon = true }
-    }
-    val taskStart: MutableMap<String, Long> = ConcurrentHashMap()
-    val taskHangFuture: MutableMap<String, ScheduledFuture<*>> = ConcurrentHashMap()
-
-    gradle.addListener(object : TaskExecutionListener {
-        override fun beforeExecute(task: Task) {
-            val key = task.path
-            taskStart[key] = System.currentTimeMillis()
-            //println("START TASK $key")
 
             // Schedule a one-time "potential hang" message
             val future = scheduler.schedule({
@@ -355,8 +265,6 @@
         }
     })
 
-=======
->>>>>>> 944ad571
     gradle.buildFinished {
         scheduler.shutdownNow()
     }
