--- conflicted
+++ resolved
@@ -635,11 +635,7 @@
         }
     }
 
-<<<<<<< HEAD
-    // TODO, this test hangs sometimes, needs to be fixed!
-=======
     // Previously flaky due to unbounded determinization; now bounded and skips TooComplex cases.
->>>>>>> f86419ea
     @Test
     fun testDuelRepeat() {
         val iters: Int = atLeast(10) // TODO originally 1_000 but reduced to 10 for dev speed
