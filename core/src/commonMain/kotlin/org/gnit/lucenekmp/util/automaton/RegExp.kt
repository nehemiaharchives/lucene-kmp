package org.gnit.lucenekmp.util.automaton

import okio.IOException
import org.gnit.lucenekmp.jdkport.Character
import org.gnit.lucenekmp.jdkport.appendCodePoint
import org.gnit.lucenekmp.jdkport.codePointAt
import org.gnit.lucenekmp.jdkport.codePointSequence
import kotlin.jvm.JvmOverloads

/**
 * Regular Expression extension to `Automaton`.
 *
 *
 * Regular expressions are built from the following abstract syntax:
 *
 * <table style="border: 0">
 * <caption>description of regular expression grammar</caption>
 * <tr>
 * <td>*regexp*</td>
 * <td>::=</td>
 * <td>*unionexp*</td>
 * <td></td>
 * <td></td>
</tr> *
 * <tr>
 * <td></td>
 * <td>|</td>
 * <td></td>
 * <td></td>
 * <td></td>
</tr> *
 *
 * <tr>
 * <td>*unionexp*</td>
 * <td>::=</td>
 * <td>*interexp*&nbsp;`**|**`&nbsp;*unionexp*</td>
 * <td>(union)</td>
 * <td></td>
</tr> *
 * <tr>
 * <td></td>
 * <td>|</td>
 * <td>*interexp*</td>
 * <td></td>
 * <td></td>
</tr> *
 *
 * <tr>
 * <td>*interexp*</td>
 * <td>::=</td>
 * <td>*concatexp*&nbsp;`**&amp;**`&nbsp;*interexp*</td>
 * <td>(intersection)</td>
 * <td><small>[OPTIONAL]</small></td>
</tr> *
 * <tr>
 * <td></td>
 * <td>|</td>
 * <td>*concatexp*</td>
 * <td></td>
 * <td></td>
</tr> *
 *
 * <tr>
 * <td>*concatexp*</td>
 * <td>::=</td>
 * <td>*repeatexp*&nbsp;*concatexp*</td>
 * <td>(concatenation)</td>
 * <td></td>
</tr> *
 * <tr>
 * <td></td>
 * <td>|</td>
 * <td>*repeatexp*</td>
 * <td></td>
 * <td></td>
</tr> *
 *
 * <tr>
 * <td>*repeatexp*</td>
 * <td>::=</td>
 * <td>*repeatexp*&nbsp;`**?**`</td>
 * <td>(zero or one occurrence)</td>
 * <td></td>
</tr> *
 * <tr>
 * <td></td>
 * <td>|</td>
 * <td>*repeatexp*&nbsp;`*****`</td>
 * <td>(zero or more occurrences)</td>
 * <td></td>
</tr> *
 * <tr>
 * <td></td>
 * <td>|</td>
 * <td>*repeatexp*&nbsp;`**+**`</td>
 * <td>(one or more occurrences)</td>
 * <td></td>
</tr> *
 * <tr>
 * <td></td>
 * <td>|</td>
 * <td>*repeatexp*&nbsp;`**{***n***}**`</td>
 * <td>(`*n*` occurrences)</td>
 * <td></td>
</tr> *
 * <tr>
 * <td></td>
 * <td>|</td>
 * <td>*repeatexp*&nbsp;`**{***n***,}**`</td>
 * <td>(`*n*` or more occurrences)</td>
 * <td></td>
</tr> *
 * <tr>
 * <td></td>
 * <td>|</td>
 * <td>*repeatexp*&nbsp;`**{***n***,***m***}**`</td>
 * <td>(`*n*` to `*m*` occurrences, including both)</td>
 * <td></td>
</tr> *
 * <tr>
 * <td></td>
 * <td>|</td>
 * <td>*complexp*</td>
 * <td></td>
 * <td></td>
</tr> *
 *
 * <tr>
 * <td>*charclassexp*</td>
 * <td>::=</td>
 * <td>`**[**`&nbsp;*charclasses*&nbsp;`**]**`</td>
 * <td>(character class)</td>
 * <td></td>
</tr> *
 * <tr>
 * <td></td>
 * <td>|</td>
 * <td>`**[^**`&nbsp;*charclasses*&nbsp;`**]**`</td>
 * <td>(negated character class)</td>
 * <td></td>
</tr> *
 * <tr>
 * <td></td>
 * <td>|</td>
 * <td>*simpleexp*</td>
 * <td></td>
 * <td></td>
</tr> *
 *
 * <tr>
 * <td>*charclasses*</td>
 * <td>::=</td>
 * <td>*charclass*&nbsp;*charclasses*</td>
 * <td></td>
 * <td></td>
</tr> *
 * <tr>
 * <td></td>
 * <td>|</td>
 * <td>*charclass*</td>
 * <td></td>
 * <td></td>
</tr> *
 *
 * <tr>
 * <td>*charclass*</td>
 * <td>::=</td>
 * <td>*charexp*&nbsp;`**-**`&nbsp;*charexp*</td>
 * <td>(character range, including end-points)</td>
 * <td></td>
</tr> *
 * <tr>
 * <td></td>
 * <td>|</td>
 * <td>*charexp*</td>
 * <td></td>
 * <td></td>
</tr> *
 *
 * <tr>
 * <td>*simpleexp*</td>
 * <td>::=</td>
 * <td>*charexp*</td>
 * <td></td>
 * <td></td>
</tr> *
 * <tr>
 * <td></td>
 * <td>|</td>
 * <td>`**.**`</td>
 * <td>(any single character)</td>
 * <td></td>
</tr> *
 * <tr>
 * <td></td>
 * <td>|</td>
 * <td>`**#**`</td>
 * <td>(the empty language)</td>
 * <td><small>[OPTIONAL]</small></td>
</tr> *
 * <tr>
 * <td></td>
 * <td>|</td>
 * <td>`**@**`</td>
 * <td>(any string)</td>
 * <td><small>[OPTIONAL]</small></td>
</tr> *
 * <tr>
 * <td></td>
 * <td>|</td>
 * <td>`**"**`&nbsp;&lt;Unicode string without double-quotes&gt;&nbsp; `**"**`</td>
 * <td>(a string)</td>
 * <td></td>
</tr> *
 * <tr>
 * <td></td>
 * <td>|</td>
 * <td>`**(**`&nbsp;`**)**`</td>
 * <td>(the empty string)</td>
 * <td></td>
</tr> *
 * <tr>
 * <td></td>
 * <td>|</td>
 * <td>`**(**`&nbsp;*unionexp*&nbsp;`**)**`</td>
 * <td>(precedence override)</td>
 * <td></td>
</tr> *
 * <tr>
 * <td></td>
 * <td>|</td>
 * <td>`**&lt;**`&nbsp;&lt;identifier&gt;&nbsp;`**&gt;**`</td>
 * <td>(named automaton)</td>
 * <td><small>[OPTIONAL]</small></td>
</tr> *
 * <tr>
 * <td></td>
 * <td>|</td>
 * <td>`**&lt;***n*-*m***&gt;**`</td>
 * <td>(numerical interval)</td>
 * <td><small>[OPTIONAL]</small></td>
</tr> *
 *
 * <tr>
 * <td>*charexp*</td>
 * <td>::=</td>
 * <td>&lt;Unicode character&gt;</td>
 * <td>(a single non-reserved character)</td>
 * <td></td>
</tr> *
 *
 * <tr>
 * <td></td>
 * <td>|</td>
 * <td>`**\d**`</td>
 * <td>(a digit [0-9])</td>
 * <td></td>
</tr> *
 *
 * <tr>
 * <td></td>
 * <td>|</td>
 * <td>`**\D**`</td>
 * <td>(a non-digit [^0-9])</td>
 * <td></td>
</tr> *
 *
 * <tr>
 * <td></td>
 * <td>|</td>
 * <td>`**\s**`</td>
 * <td>(whitespace [ \t\n\r])</td>
 * <td></td>
</tr> *
 *
 * <tr>
 * <td></td>
 * <td>|</td>
 * <td>`**\S**`</td>
 * <td>(non whitespace [^\s])</td>
 * <td></td>
</tr> *
 *
 * <tr>
 * <td></td>
 * <td>|</td>
 * <td>`**\w**`</td>
 * <td>(a word character [a-zA-Z_0-9])</td>
 * <td></td>
</tr> *
 *
 * <tr>
 * <td></td>
 * <td>|</td>
 * <td>`**\W**`</td>
 * <td>(a non word character [^\w])</td>
 * <td></td>
</tr> *
 *
 * <tr>
 * <td></td>
 * <td>|</td>
 * <td>`**\**`&nbsp;&lt;Unicode character&gt;&nbsp;</td>
 * <td>(a single character)</td>
 * <td></td>
</tr> *
</table> *
 *
 *
 * The productions marked <small>[OPTIONAL]</small> are only allowed if specified by the syntax
 * flags passed to the `RegExp` constructor. The reserved characters used in the
 * (enabled) syntax must be escaped with backslash (`**\**`) or double-quotes (`
 * **"..."**`). (In contrast to other regexp syntaxes, this is required also in character
 * classes.) Be aware that dash (`**-**`) has a special meaning in *charclass*
 * expressions. An identifier is a string not containing right angle bracket (`**&gt;**
` * ) or dash (`**-**`). Numerical intervals are specified by non-negative
 * decimal integers and include both end points, and if `*n*` and `*m*
` *  have the same number of digits, then the conforming strings must have that length (i.e.
 * prefixed by 0's).
 *
 * @lucene.experimental
 */
class RegExp {
    /** The type of expression represented by a RegExp node.  */
    enum class Kind {
        /** The union of two expressions  */
        REGEXP_UNION,

        /** A sequence of two expressions  */
        REGEXP_CONCATENATION,

        /** The intersection of two expressions  */
        REGEXP_INTERSECTION,

        /** An optional expression  */
        REGEXP_OPTIONAL,

        /** An expression that repeats  */
        REGEXP_REPEAT,

        /** An expression that repeats a minimum number of times  */
        REGEXP_REPEAT_MIN,

        /** An expression that repeats a minimum and maximum number of times  */
        REGEXP_REPEAT_MINMAX,

        /** The complement of a character class  */
        REGEXP_COMPLEMENT,

        /** A Character  */
        REGEXP_CHAR,

        /** A Character range  */
        REGEXP_CHAR_RANGE,

        /** A Character class (list of ranges)  */
        REGEXP_CHAR_CLASS,

        /** Any Character allowed  */
        REGEXP_ANYCHAR,

        /** An empty expression  */
        REGEXP_EMPTY,

        /** A string expression  */
        REGEXP_STRING,

        /** Any string allowed  */
        REGEXP_ANYSTRING,

        /** An Automaton expression  */
        REGEXP_AUTOMATON,

        /** An Interval expression  */
        REGEXP_INTERVAL,

        /**
         * The complement of an expression.
         *
         */
        @Deprecated("Will be removed in Lucene 11")
        REGEXP_DEPRECATED_COMPLEMENT
    }

    // Immutable parsed state
    /** The type of expression  */
    val kind: Kind

    /** Child expressions held by a container type expression  */
    val exp1Val: RegExp?
    val exp2Val: RegExp?

    /** String expression  */
    val sVal: String?

    /** Character expression  */
    val c: Int

    /** Limits for repeatable type expressions  */
    val min: Int
    val max: Int
    val digits: Int

    /** Extents for range type expressions  */
    val from: IntArray?
    val to: IntArray?

    /** The string that was used to construct the regex. Compare to toString.  */
    // Parser variables
    val originalString: String?
    val flags: Int
    var pos: Int = 0

    /**
     * Constructs new `RegExp` from a string.
     *
     * @param sVal regexp string
     * @param syntax_flags boolean 'or' of optional syntax constructs to be enabled
     * @param match_flags boolean 'or' of match behavior options such as case insensitivity
     * @exception IllegalArgumentException if an error occurred while parsing the regular expression
     */
    /**
     * Constructs new `RegExp` from a string.
     *
     * @param sVal regexp string
     * @param syntax_flags boolean 'or' of optional syntax constructs to be enabled
     * @exception IllegalArgumentException if an error occurred while parsing the regular expression
     */
    /**
     * Constructs new `RegExp` from a string. Same as `RegExp(s, ALL)`.
     *
     * @param s regexp string
     * @exception IllegalArgumentException if an error occurred while parsing the regular expression
     */
    @JvmOverloads
    constructor(s: String, syntax_flags: Int = ALL, match_flags: Int = 0) {
        require((syntax_flags and DEPRECATED_COMPLEMENT.inv()) <= ALL) { "Illegal syntax flag" }

        require(!(match_flags > 0 && match_flags <= ALL)) { "Illegal match flag" }
        flags = syntax_flags or match_flags
        originalString = s
        val e: RegExp
        if (s.isEmpty()) e = makeString(flags, "")
        else {
            e = parseUnionExp()
            require(pos >= originalString.length) { "end-of-string expected at position $pos" }
        }
        kind = e.kind
        exp1Val = e.exp1Val
        exp2Val = e.exp2Val
        this.sVal = e.sVal
        c = e.c
        min = e.min
        max = e.max
        digits = e.digits
        from = e.from
        to = e.to
    }

    internal constructor(
        flags: Int,
        kind: Kind,
        exp1: RegExp?,
        exp2: RegExp?,
        s: String?,
        c: Int,
        min: Int,
        max: Int,
        digits: Int,
        from: IntArray?,
        to: IntArray?
    ) {
        this.originalString = null
        this.kind = kind
        this.flags = flags
        this.exp1Val = exp1
        this.exp2Val = exp2
        this.sVal = s
        this.c = c
        this.min = min
        this.max = max
        this.digits = digits
        this.from = from
        this.to = to
    }

    /**
     * Constructs new `Automaton` from this `RegExp`. Same as `
     * toAutomaton(null)` (empty automaton map).
     */
    fun toAutomaton(): Automaton {
        return toAutomaton(null, null)
    }

    /**
     * Constructs new `Automaton` from this `RegExp`.
     *
     * @param automaton_provider provider of automata for named identifiers
     * @exception IllegalArgumentException if this regular expression uses a named identifier that is
     * not available from the automaton provider
     */
    @Throws(IllegalArgumentException::class, TooComplexToDeterminizeException::class)
    fun toAutomaton(automaton_provider: AutomatonProvider?): Automaton? {
        return toAutomaton(null, automaton_provider)
    }

    /**
     * Constructs new `Automaton` from this `RegExp`.
     *
     * @param automata a map from automaton identifiers to automata (of type `Automaton`).
     * @exception IllegalArgumentException if this regular expression uses a named identifier that
     * does not occur in the automaton map
     */
    @Throws(IllegalArgumentException::class, TooComplexToDeterminizeException::class)
    fun toAutomaton(automata: MutableMap<String?, Automaton?>?): Automaton? {
        return toAutomaton(automata, null)
    }

    @Throws(IllegalArgumentException::class)
    private fun toAutomaton(
        automata: MutableMap<String?, Automaton?>?, automaton_provider: AutomatonProvider?
    ): Automaton {
        var list: MutableList<Automaton>
        var a: Automaton? = null
        when (kind) {
            Kind.REGEXP_UNION -> {
<<<<<<< HEAD
                list = mutableListOf<Automaton>()
                findLeaves(exp1!!, Kind.REGEXP_UNION, list!!, automata, automaton_provider)
                findLeaves(exp2!!, Kind.REGEXP_UNION, list, automata, automaton_provider)
=======
                list = mutableListOf()
                findLeaves(exp1Val!!, Kind.REGEXP_UNION, list, automata, automaton_provider)
                findLeaves(exp2Val!!, Kind.REGEXP_UNION, list, automata, automaton_provider)
>>>>>>> fc662ae0
                a = Operations.union(list)
            }

            Kind.REGEXP_CONCATENATION -> {
<<<<<<< HEAD
                list = mutableListOf<Automaton>()
                findLeaves(exp1!!, Kind.REGEXP_CONCATENATION, list!!, automata, automaton_provider)
                findLeaves(exp2!!, Kind.REGEXP_CONCATENATION, list, automata, automaton_provider)
=======
                list = mutableListOf()
                findLeaves(exp1Val!!, Kind.REGEXP_CONCATENATION, list, automata, automaton_provider)
                findLeaves(exp2Val!!, Kind.REGEXP_CONCATENATION, list, automata, automaton_provider)
>>>>>>> fc662ae0
                a = Operations.concatenate(list)
            }

            Kind.REGEXP_INTERSECTION -> a =
                Operations.intersection(
<<<<<<< HEAD
                    exp1!!.toAutomaton(automata, automaton_provider)!!,
                    exp2!!.toAutomaton(automata, automaton_provider)!!
                )

            Kind.REGEXP_OPTIONAL -> a = Operations.optional(exp1!!.toAutomaton(automata, automaton_provider)!!)
            Kind.REGEXP_REPEAT -> a = Operations.repeat(exp1!!.toAutomaton(automata, automaton_provider)!!)
            Kind.REGEXP_REPEAT_MIN -> {
                a = exp1!!.toAutomaton(automata, automaton_provider)
                a = Operations.repeat(a!!, min)
            }

            Kind.REGEXP_REPEAT_MINMAX -> {
                a = exp1!!.toAutomaton(automata, automaton_provider)
                a = Operations.repeat(a!!, min, max)
=======
                    exp1Val!!.toAutomaton(automata, automaton_provider),
                    exp2Val!!.toAutomaton(automata, automaton_provider)
                )

            Kind.REGEXP_OPTIONAL -> a = Operations.optional(exp1Val!!.toAutomaton(automata, automaton_provider))
            Kind.REGEXP_REPEAT -> a = Operations.repeat(exp1Val!!.toAutomaton(automata, automaton_provider))
            Kind.REGEXP_REPEAT_MIN -> {
                a = exp1Val!!.toAutomaton(automata, automaton_provider)
                a = Operations.repeat(a, min)
            }

            Kind.REGEXP_REPEAT_MINMAX -> {
                a = exp1Val!!.toAutomaton(automata, automaton_provider)
                a = Operations.repeat(a, min, max)
>>>>>>> fc662ae0
            }

            Kind.REGEXP_COMPLEMENT -> {
                // we don't support arbitrary complement, just "negated character class"
                // this is just a list of characters (e.g. "a") or ranges (e.g. "b-d")
<<<<<<< HEAD
                a = exp1!!.toAutomaton(automata, automaton_provider)
                a = Operations.complement(a!!, Int.Companion.MAX_VALUE)
=======
                a = exp1Val!!.toAutomaton(automata, automaton_provider)
                a = Operations.complement(a, Int.Companion.MAX_VALUE)
>>>>>>> fc662ae0
            }

            Kind.REGEXP_DEPRECATED_COMPLEMENT -> {
                // to ease transitions for users only, support arbitrary complement
                // but bounded by DEFAULT_DETERMINIZE_WORK_LIMIT: must not be configurable.
<<<<<<< HEAD
                a = exp1!!.toAutomaton(automata, automaton_provider)
                a = Operations.complement(a!!, Operations.DEFAULT_DETERMINIZE_WORK_LIMIT)
=======
                a = exp1Val!!.toAutomaton(automata, automaton_provider)
                a = Operations.complement(a, Operations.DEFAULT_DETERMINIZE_WORK_LIMIT)
>>>>>>> fc662ae0
            }

            Kind.REGEXP_CHAR -> a = if (check(ASCII_CASE_INSENSITIVE or CASE_INSENSITIVE)) {
                Automata.makeCharSet(toCaseInsensitiveChar(c))
            } else {
                Automata.makeChar(c)
            }

            Kind.REGEXP_CHAR_RANGE -> a = Automata.makeCharRange(from!![0], to!![0])
            Kind.REGEXP_CHAR_CLASS -> a = Automata.makeCharClass(from!!, to!!)
            Kind.REGEXP_ANYCHAR -> a = Automata.makeAnyChar()
            Kind.REGEXP_EMPTY -> a = Automata.makeEmpty()
            Kind.REGEXP_STRING -> a = if (check(ASCII_CASE_INSENSITIVE or CASE_INSENSITIVE)) {
                toCaseInsensitiveString()
            } else {
<<<<<<< HEAD
                a = Automata.makeString(s!!)
=======
                Automata.makeString(sVal!!)
>>>>>>> fc662ae0
            }

            Kind.REGEXP_ANYSTRING -> a = Automata.makeAnyString()
            Kind.REGEXP_AUTOMATON -> {
                var aa: Automaton? = null
                if (automata != null) {
<<<<<<< HEAD
                    aa = automata.get(s!!)
=======
                    aa = automata[sVal]
>>>>>>> fc662ae0
                }
                if (aa == null && automaton_provider != null) {
                    try {
                        aa = automaton_provider.getAutomaton(sVal!!)
                    } catch (e: IOException) {
                        throw IllegalArgumentException(e)
                    }
                }
                requireNotNull(aa) { "'$sVal' not found" }
                a = aa
            }

            Kind.REGEXP_INTERVAL -> a = Automata.makeDecimalInterval(min, max, digits)
        }
        return a
    }

    /**
     * This function handles uses the Unicode spec for generating case-insensitive alternates.
     *
     *
     * See the [.CASE_INSENSITIVE] flag for details on case folding within the Unicode spec.
     *
     * @param codepoint the Character code point to encode as an Automaton
     * @return the original codepoint and the set of alternates
     */
    private fun toCaseInsensitiveChar(codepoint: Int): IntArray {
        val altCodepoints: IntArray? = CaseFolding.lookupAlternates(codepoint)
        val all = if (altCodepoints != null) {
            val concat = IntArray(altCodepoints.size + 1)
            altCodepoints.copyInto(concat)
            concat[altCodepoints.size] = codepoint
            concat
        } else {
            val altCase = if (codepoint <= Char.MAX_VALUE.code) {
                val ch = codepoint.toChar()
                if (ch.isLowerCase()) ch.uppercaseChar().code else ch.lowercaseChar().code
            } else {
                if (Character.isLowerCase(codepoint)) Character.toUpperCase(codepoint) else Character.toLowerCase(codepoint)
            }
            if (altCase != codepoint) {
                intArrayOf(altCase, codepoint)
            } else {
                intArrayOf(codepoint)
            }
        }
        all.sort()
        return all
    }

    private fun toCaseInsensitiveString(): Automaton {
<<<<<<< HEAD
        for (cp in s!!.codePointSequence()) {
            val points = toCaseInsensitiveChar(cp)
=======
        val list: MutableList<Automaton> = mutableListOf()

        val iter: CharIterator = sVal!!.codePointSequence().iterator() as CharIterator
>>>>>>> fc662ae0
        while (iter.hasNext()) {
            val points = toCaseInsensitiveChar(iter.next().code)
            list.add(Automata.makeCharSet(points))
        }
        return Operations.concatenate(list)
    }

    private fun findLeaves(
        exp: RegExp,
        kind: Kind?,
        list: MutableList<Automaton>,
        automata: MutableMap<String?, Automaton?>?,
        automaton_provider: AutomatonProvider?
    ) {
        if (exp.kind == kind) {
            findLeaves(exp.exp1Val!!, kind, list, automata, automaton_provider)
            findLeaves(exp.exp2Val!!, kind, list, automata, automaton_provider)
        } else {
            list.add(exp.toAutomaton(automata, automaton_provider))
        }
    }

    /** Constructs string from parsed regular expression.  */
    override fun toString(): String {
        val b = StringBuilder()
        toStringBuilder(b)
        return b.toString()
    }

    fun toStringBuilder(b: StringBuilder) {
        when (kind) {
            Kind.REGEXP_UNION -> {
                b.append("(")
                exp1Val!!.toStringBuilder(b)
                b.append("|")
                exp2Val!!.toStringBuilder(b)
                b.append(")")
            }

            Kind.REGEXP_CONCATENATION -> {
                exp1Val!!.toStringBuilder(b)
                exp2Val!!.toStringBuilder(b)
            }

            Kind.REGEXP_INTERSECTION -> {
                b.append("(")
                exp1Val!!.toStringBuilder(b)
                b.append("&")
                exp2Val!!.toStringBuilder(b)
                b.append(")")
            }

            Kind.REGEXP_OPTIONAL -> {
                b.append("(")
                exp1Val!!.toStringBuilder(b)
                b.append(")?")
            }

            Kind.REGEXP_REPEAT -> {
                b.append("(")
                exp1Val!!.toStringBuilder(b)
                b.append(")*")
            }

            Kind.REGEXP_REPEAT_MIN -> {
                b.append("(")
                exp1Val!!.toStringBuilder(b)
                b.append("){").append(min).append(",}")
            }

            Kind.REGEXP_REPEAT_MINMAX -> {
                b.append("(")
                exp1Val!!.toStringBuilder(b)
                b.append("){").append(min).append(",").append(max).append("}")
            }

            Kind.REGEXP_COMPLEMENT, Kind.REGEXP_DEPRECATED_COMPLEMENT -> {
                b.append("~(")
                exp1Val!!.toStringBuilder(b)
                b.append(")")
            }

            Kind.REGEXP_CHAR -> b.append("\\").appendCodePoint(c)
            Kind.REGEXP_CHAR_RANGE -> b.append("[\\").appendCodePoint(from!![0]).append("-\\").appendCodePoint(to!![0])
                .append("]")

            Kind.REGEXP_CHAR_CLASS -> {
                b.append("[")
                var i = 0
                while (i < from!!.size) {
                    if (from[i] == to!![i]) {
                        b.append("\\").appendCodePoint(from[i])
                    } else {
                        b.append("\\").appendCodePoint(from[i])
                        b.append("-\\").appendCodePoint(to[i])
                    }
                    i++
                }
                b.append("]")
            }

            Kind.REGEXP_ANYCHAR -> b.append(".")
            Kind.REGEXP_EMPTY -> b.append("#")
            Kind.REGEXP_STRING -> b.append("\"").append(sVal).append("\"")
            Kind.REGEXP_ANYSTRING -> b.append("@")
            Kind.REGEXP_AUTOMATON -> b.append("<").append(sVal).append(">")
            Kind.REGEXP_INTERVAL -> {
                val s1 = min.toString()
                val s2 = max.toString()
                b.append("<")
                if (digits > 0) {
                    var i = s1.length
                    while (i < digits) {
                        b.append('0')
                        i++
                    }
                }
                b.append(s1).append("-")
                if (digits > 0) {
                    var i = s2.length
                    while (i < digits) {
                        b.append('0')
                        i++
                    }
                }
                b.append(s2).append(">")
            }
        }
    }

    /** Like to string, but more verbose (shows the hierarchy more clearly).  */
    fun toStringTree(): String {
        val b = StringBuilder()
        toStringTree(b, "")
        return b.toString()
    }

    fun toStringTree(b: StringBuilder, indent: String?) {
        when (kind) {
            Kind.REGEXP_UNION, Kind.REGEXP_CONCATENATION, Kind.REGEXP_INTERSECTION -> {
                b.append(indent)
                b.append(kind)
                b.append('\n')
                exp1Val!!.toStringTree(b, "$indent  ")
                exp2Val!!.toStringTree(b, "$indent  ")
            }

            Kind.REGEXP_OPTIONAL, Kind.REGEXP_REPEAT, Kind.REGEXP_COMPLEMENT, Kind.REGEXP_DEPRECATED_COMPLEMENT -> {
                b.append(indent)
                b.append(kind)
                b.append('\n')
                exp1Val!!.toStringTree(b, "$indent  ")
            }

            Kind.REGEXP_REPEAT_MIN -> {
                b.append(indent)
                b.append(kind)
                b.append(" min=")
                b.append(min)
                b.append('\n')
                exp1Val!!.toStringTree(b, "$indent  ")
            }

            Kind.REGEXP_REPEAT_MINMAX -> {
                b.append(indent)
                b.append(kind)
                b.append(" min=")
                b.append(min)
                b.append(" max=")
                b.append(max)
                b.append('\n')
                exp1Val!!.toStringTree(b, "$indent  ")
            }

            Kind.REGEXP_CHAR -> {
                b.append(indent)
                b.append(kind)
                b.append(" char=")
                b.appendCodePoint(c)
                b.append('\n')
            }

            Kind.REGEXP_CHAR_RANGE -> {
                b.append(indent)
                b.append(kind)
                b.append(" from=")
                b.appendCodePoint(from!![0])
                b.append(" to=")
                b.appendCodePoint(to!![0])
                b.append('\n')
            }

            Kind.REGEXP_CHAR_CLASS -> {
                b.append(indent)
                b.append(kind)
                b.append(" starts=")
                b.append(toHexString(from!!))
                b.append(" ends=")
                b.append(toHexString(to!!))
                b.append('\n')
            }

            Kind.REGEXP_ANYCHAR, Kind.REGEXP_EMPTY -> {
                b.append(indent)
                b.append(kind)
                b.append('\n')
            }

            Kind.REGEXP_STRING -> {
                b.append(indent)
                b.append(kind)
                b.append(" string=")
                b.append(sVal)
                b.append('\n')
            }

            Kind.REGEXP_ANYSTRING -> {
                b.append(indent)
                b.append(kind)
                b.append('\n')
            }

            Kind.REGEXP_AUTOMATON -> {
                b.append(indent)
                b.append(kind)
                b.append('\n')
            }

            Kind.REGEXP_INTERVAL -> {
                b.append(indent)
                b.append(kind)
                val s1 = min.toString()
                val s2 = max.toString()
                b.append("<")
                if (digits > 0) {
                    var i = s1.length
                    while (i < digits) {
                        b.append('0')
                        i++
                    }
                }
                b.append(s1).append("-")
                if (digits > 0) {
                    var i = s2.length
                    while (i < digits) {
                        b.append('0')
                        i++
                    }
                }
                b.append(s2).append(">")
                b.append('\n')
            }
        }
    }

    /** prints like `[U+002A U+FD72 U+1FFFF]`  */
    private fun toHexString(range: IntArray): StringBuilder {
        val sb = StringBuilder()
        sb.append('[')
        for ((i, codepoint) in range.withIndex()) {
            if (i > 0) {
                sb.append(' ')
            }
            // Convert the code point to an uppercase hexadecimal string,
            // ensuring at least 4 digits (zero-padded if necessary).
            val hex = codepoint.toString(16).uppercase().padStart(4, '0')
            sb.append("U+").append(hex)
        }
        sb.append(']')
        return sb
    }

    val identifiers: MutableSet<String?>
        /** Returns set of automaton identifiers that occur in this regular expression.  */
        get() {
            val set: MutableSet<String?> = mutableSetOf()
            getIdentifiers(set)
            return set
        }

    fun getIdentifiers(set: MutableSet<String?>) {
        when (kind) {
            Kind.REGEXP_UNION, Kind.REGEXP_CONCATENATION, Kind.REGEXP_INTERSECTION -> {
                exp1Val!!.getIdentifiers(set)
                exp2Val!!.getIdentifiers(set)
            }

            Kind.REGEXP_OPTIONAL, Kind.REGEXP_REPEAT, Kind.REGEXP_REPEAT_MIN, Kind.REGEXP_REPEAT_MINMAX, Kind.REGEXP_COMPLEMENT, Kind.REGEXP_DEPRECATED_COMPLEMENT -> exp1Val!!.getIdentifiers(
                set
            )

            Kind.REGEXP_AUTOMATON -> set.add(sVal)
            Kind.REGEXP_ANYCHAR, Kind.REGEXP_ANYSTRING, Kind.REGEXP_CHAR, Kind.REGEXP_CHAR_RANGE, Kind.REGEXP_CHAR_CLASS, Kind.REGEXP_EMPTY, Kind.REGEXP_INTERVAL, Kind.REGEXP_STRING -> {}
            else -> {}
        }
    }

    private fun peek(s: String): Boolean {
        return more() && s.indexOf(originalString!!.codePointAt(pos).toChar()) != -1
    }

    private fun match(c: Int): Boolean {
        if (pos >= originalString!!.length) return false
        if (originalString.codePointAt(pos) == c) {
            pos += Character.charCount(c)
            return true
        }
        return false
    }

    private fun more(): Boolean {
        return pos < originalString!!.length
    }

    @Throws(IllegalArgumentException::class)
    private fun next(): Int {
        require(more()) { "unexpected end-of-string" }
        val ch: Int = originalString!!.codePointAt(pos)
        pos += Character.charCount(ch)
        return ch
    }

    private fun check(flag: Int): Boolean {
        return (flags and flag) != 0
    }

    @Throws(IllegalArgumentException::class)
            /*fun parseUnionExp(): RegExp {
                return iterativeParseExp(
                    java.util.function.Supplier { this.parseInterExp() },
                    java.util.function.BooleanSupplier { match('|'.code) },
                    MakeRegexGroup { flags: Int, exp1: RegExp?, exp2: RegExp? -> Companion.makeUnion(flags, exp1!!, exp2!!) })
            }*/
    fun parseUnionExp(): RegExp =
        iterativeParseExp(this::parseInterExp, { match('|'.code) }, RegExp::makeUnion)

    @Throws(IllegalArgumentException::class)
    fun parseInterExp(): RegExp =
        iterativeParseExp(::parseConcatExp, { check(INTERSECTION) && match('&'.code) }, RegExp::makeIntersection)

    @Throws(IllegalArgumentException::class)
    fun parseConcatExp(): RegExp =
        iterativeParseExp(::parseRepeatExp, { more() && !peek(")|") && (!check(INTERSECTION) || !peek("&")) },
            RegExp::makeConcatenation)

    /**
     * Custom Functional Interface for a Supplying methods with signature of RegExp(int int1, RegExp
     * exp1, RegExp exp2)
     */
    private fun interface MakeRegexGroup {
        fun get(int1: Int, exp1: RegExp?, exp2: RegExp?): RegExp
    }

    @Throws(IllegalArgumentException::class)
    fun iterativeParseExp(
        gather: () -> RegExp,
        stop: () -> Boolean,
        associativeReduce: (Int, RegExp, RegExp) -> RegExp
    ): RegExp {
        var result = gather()
        while (stop()) {
            val e = gather()
            result = associativeReduce(flags, result, e)
        }
        return result
    }

    @Throws(IllegalArgumentException::class)
    fun parseRepeatExp(): RegExp {
        var e = parseComplExp()
        while (peek("?*+{")) {
            if (match('?'.code)) e = makeOptional(flags, e)
            else if (match('*'.code)) e = makeRepeat(flags, e)
            else if (match('+'.code)) e = makeRepeat(flags, e, 1)
            else if (match('{'.code)) {
                var start = pos
                while (peek("0123456789")) next()
                require(start != pos) { "integer expected at position $pos" }
                val n = originalString!!.substring(start, pos).toInt()
                var m = -1
                if (match(','.code)) {
                    start = pos
                    while (peek("0123456789")) next()
                    if (start != pos) m = originalString.substring(start, pos).toInt()
                } else m = n
                require(match('}'.code)) { "expected '}' at position $pos" }
                require(!(m != -1 && n > m)) { "invalid repetition range(out of order): $n..$m" }
                e = if (m == -1) makeRepeat(flags, e, n)
                else makeRepeat(flags, e, n, m)
            }
        }
        return e
    }

    @Throws(IllegalArgumentException::class)
    fun parseComplExp(): RegExp {
        return if (check(DEPRECATED_COMPLEMENT) && match('~'.code)) makeDeprecatedComplement(flags, parseComplExp())
        else parseCharClassExp()
    }

    @Throws(IllegalArgumentException::class)
    fun parseCharClassExp(): RegExp {
        if (match('['.code)) {
            var negate = false
            if (match('^'.code)) negate = true
            var e = parseCharClasses()
            if (negate) e = makeIntersection(flags, makeAnyChar(flags), makeComplement(flags, e))
            require(match(']'.code)) { "expected ']' at position $pos" }
            return e
        } else return parseSimpleExp()
    }

    @Throws(IllegalArgumentException::class)
    fun parseCharClasses(): RegExp {
        val starts: MutableList<Int> = mutableListOf()
        val ends: MutableList<Int> = mutableListOf()

        do {
            // look for escape
            if (match('\\'.code)) {
                if (peek("\\ABCDEFGHIJKLMNOPQRSTUVWXYZabcdefghijklmnopqrstuvwxyz")) {
                    if (peek("u")) {
                        // rewind one char to let parseCharExp handle unicode escape
                        pos--
                        val c = parseCharExp()
                        starts.add(c)
                        ends.add(c)
                    } else {
                        // special "escape" or invalid escape
                        expandPreDefined(starts, ends)
                    }
                } else {
                    // escaped character
                    pos--
                    val c = parseCharExp()
                    starts.add(c)
                    ends.add(c)
                }
            } else {
                // parse a character
                val c = parseCharExp()

                if (match('-'.code)) {
                    // range from c-d
                    starts.add(c)
                    ends.add(parseCharExp())
                } else if (check(ASCII_CASE_INSENSITIVE or CASE_INSENSITIVE)) {
                    // single case-insensitive character
                    for (form in toCaseInsensitiveChar(c)) {
                        starts.add(form)
                        ends.add(form)
                    }
                } else {
                    // single character
                    starts.add(c)
                    ends.add(c)
                }
            }
        } while (more() && !peek("]"))

        // not sure why we bother optimizing nodes, same automaton...
        // definitely saves time vs fixing toString()-based tests.
        return if (starts.size == 1) {
            if (starts[0] == ends[0]) {
                makeChar(flags, starts[0])
            } else {
                makeCharRange(flags, starts[0], ends[0])
            }
        } else {
            makeCharClass(
                flags,
<<<<<<< HEAD
                starts.map { it!! }.toIntArray(),
                ends.map { it!! }.toIntArray()
=======
                starts.toIntArray(),
                ends.toIntArray()
>>>>>>> fc662ae0
            )
        }
    }

    fun expandPreDefined(starts: MutableList<Int>, ends: MutableList<Int>) {
        if (peek("\\")) {
            // escape
            starts.add('\\'.code)
            ends.add('\\'.code)
            next()
        } else if (peek("d")) {
            // digit: [0-9]
            starts.add('0'.code)
            ends.add('9'.code)
            next()
        } else if (peek("D")) {
            // non-digit: [^0-9]
            starts.add(Character.MIN_CODE_POINT)
            ends.add('0'.code - 1)
            starts.add('9'.code + 1)
            ends.add(Character.MAX_CODE_POINT)
            next()
        } else if (peek("s")) {
            // whitespace: [\t-\n\r ]
            starts.add('\t'.code)
            ends.add('\n'.code)
            starts.add('\r'.code)
            ends.add('\r'.code)
            starts.add(' '.code)
            ends.add(' '.code)
            next()
        } else if (peek("S")) {
            // non-whitespace: [^\t-\n\r ]
            starts.add(Character.MIN_CODE_POINT)
            ends.add('\t'.code - 1)
            starts.add('\n'.code + 1)
            ends.add('\r'.code - 1)
            starts.add('\r'.code + 1)
            ends.add(' '.code - 1)
            starts.add(' '.code + 1)
            ends.add(Character.MAX_CODE_POINT)
            next()
        } else if (peek("w")) {
            // word: [0-9A-Z_a-z]
            starts.add('0'.code)
            ends.add('9'.code)
            starts.add('A'.code)
            ends.add('Z'.code)
            starts.add('_'.code)
            ends.add('_'.code)
            starts.add('a'.code)
            ends.add('z'.code)
            next()
        } else if (peek("W")) {
            // non-word: [^0-9A-Z_a-z]
            starts.add(Character.MIN_CODE_POINT)
            ends.add('0'.code - 1)
            starts.add('9'.code + 1)
            ends.add('A'.code - 1)
            starts.add('Z'.code + 1)
            ends.add('_'.code - 1)
            starts.add('_'.code + 1)
            ends.add('a'.code - 1)
            starts.add('z'.code + 1)
            ends.add(Character.MAX_CODE_POINT)
            next()
        } else require(!(peek("abcefghijklmnopqrtuvxyz") || peek("ABCEFGHIJKLMNOPQRTUVXYZ"))) { "invalid character class \\" + next() }
    }

    fun matchPredefinedCharacterClass(): RegExp? {
        // See https://docs.oracle.com/javase/tutorial/essential/regex/pre_char_classes.html
        if (pos < originalString!!.length - 1 &&
            originalString[pos] == '\\' && originalString[pos + 1] == 'u'
        ) {
            // Unicode escape; let caller handle via parseCharExp
            return null
        }
        if (match('\\'.code) && peek("\\ABCDEFGHIJKLMNOPQRSTUVWXYZabcdefghijklmnopqrstuvwxyz")) {
            val starts: MutableList<Int> = mutableListOf()
            val ends: MutableList<Int> = mutableListOf()
            expandPreDefined(starts, ends)
            return makeCharClass(
                flags,
                starts.toIntArray(),
                ends.toIntArray()
            )
        }

        return null
    }

    @Throws(IllegalArgumentException::class)
    fun parseSimpleExp(): RegExp {
        if (match('.'.code)) return makeAnyChar(flags)
        else if (check(EMPTY) && match('#'.code)) return makeEmpty(flags)
        else if (check(ANYSTRING) && match('@'.code)) return makeAnyString(flags)
        else if (match('"'.code)) {
            val start = pos
            while (more() && !peek("\"")) next()
            require(match('"'.code)) { "expected '\"' at position $pos" }
            return makeString(flags, originalString!!.substring(start, pos - 1))
        } else if (match('('.code)) {
            if (match(')'.code)) return makeString(flags, "")
            val e = parseUnionExp()
            require(match(')'.code)) { "expected ')' at position $pos" }
            return e
        } else if ((check(AUTOMATON) || check(INTERVAL)) && match('<'.code)) {
            val start = pos
            while (more() && !peek(">")) next()
            require(match('>'.code)) { "expected '>' at position $pos" }
            val s = originalString!!.substring(start, pos - 1)
            val i = s.indexOf('-')
            if (i == -1) {
                require(check(AUTOMATON)) { "interval syntax error at position " + (pos - 1) }
                return makeAutomaton(flags, s)
            } else {
                require(check(INTERVAL)) { "illegal identifier at position " + (pos - 1) }
                try {
                    if (i == 0 || i == s.length - 1 || i != s.lastIndexOf('-')) throw NumberFormatException()
                    val smin = s.substring(0, i)
                    val smax = s.substring(i + 1)
                    var imin = smin.toInt()
                    var imax = smax.toInt()
                    val digits: Int = if (smin.length == smax.length) smin.length
                    else 0
                    if (imin > imax) {
                        val t = imin
                        imin = imax
                        imax = t
                    }
                    return makeInterval(flags, imin, imax, digits)
                } catch (e: NumberFormatException) {
                    throw IllegalArgumentException("interval syntax error at position " + (pos - 1), e)
                }
            }
        } else {
            val predefined = matchPredefinedCharacterClass()
            if (predefined != null) {
                return predefined
            }
            return makeChar(flags, parseCharExp())
        }
    }

    @Throws(IllegalArgumentException::class)
    fun parseCharExp(): Int {
        match('\\'.code)
        if (peek("u")) {
            // Check if there are at least 5 characters left: 'u' + 4 hex digits
            if (pos + 5 > originalString!!.length) {
                throw IllegalArgumentException("invalid character class \\u")
            }
            next() // consume 'u'
            var code = 0
            repeat(4) {
                require(more()) { "invalid character class \\u" }
                val ch = next().toChar()
                val digit = ch.digitToIntOrNull(16) ?: -1
                require(digit != -1) { "invalid unicode escape" }
                code = (code shl 4) or digit
            }
            return code
        }
        return next()
    }

    companion object {
        // -----  Syntax flags ( <= 0xff )  ------
        /** Syntax flag, enables intersection (`&`).  */
        const val INTERSECTION: Int = 0x0001

        /** Syntax flag, enables empty language (`#`).  */
        const val EMPTY: Int = 0x0004

        /** Syntax flag, enables anystring (`@`).  */
        const val ANYSTRING: Int = 0x0008

        /** Syntax flag, enables named automata (`<`identifier`>`).  */
        const val AUTOMATON: Int = 0x0010

        /** Syntax flag, enables numerical intervals ( `<*n*-*m*>`).  */
        const val INTERVAL: Int = 0x0020

        /** Syntax flag, enables all optional regexp syntax.  */
        const val ALL: Int = 0xff

        /** Syntax flag, enables no optional regexp syntax.  */
        const val NONE: Int = 0x0000

        // -----  Matching flags ( > 0xff <= 0xffff )  ------
        /**
         * Allows case-insensitive matching of ASCII characters.
         *
         *
         * This flag has been deprecated in favor of [.CASE_INSENSITIVE] that supports the full
         * range of Unicode characters. Usage of this flag now has the same behavior as [ ][.CASE_INSENSITIVE]
         */
        @Deprecated("")
        const val ASCII_CASE_INSENSITIVE: Int = 0x0100

        /**
         * Allows case-insensitive matching of most Unicode characters.
         *
         *
         * In general the attempt is to reach parity with [java.util.regex.Pattern]
         * Pattern.CASE_INSENSITIVE and Pattern.UNICODE_CASE flags when doing a case-insensitive match. We
         * support common case folding in addition to simple case folding as defined by the common (C),
         * simple (S) and special (T) mappings in
         * https://www.unicode.org/Public/16.0.0/ucd/CaseFolding.txt. This is in line with [ ] and means characters like those representing the Greek symbol sigma
         * (Σ, σ, ς) will all match one another despite σ and ς both being lowercase characters as
         * detailed here: https://www.unicode.org/Public/UCD/latest/ucd/SpecialCasing.txt.
         *
         *
         * Some Unicode characters are difficult to correctly decode casing. In some cases Java's
         * String class correctly handles decoding these but Java's [java.util.regex.Pattern] class
         * does not. We make only a best effort to maintaining consistency with [ ] and there may be differences.
         *
         *
         * There are three known special classes of these characters:
         *
         *
         *  * 1. the set of characters whose casing matches across multiple characters such as the
         * Greek sigma character mentioned above (Σ, σ, ς); we support these; notably some of these
         * characters fall into the ASCII range and so will behave differently when this flag is
         * enabled
         *  * 2. the set of characters that are neither in an upper nor lower case stable state and can
         * be both uppercased and lowercased from their current code point such as ǅ which when
         * uppercased produces Ǆ and when lowercased produces ǆ; we support these
         *  * 3. the set of characters that when uppercased produce more than 1 character. For
         * performance reasons we ignore characters for now, which is consistent with [       ]
         *
         *
         *
         * Sometimes these classes of character will overlap; if a character is in both class 3 and any
         * other case listed above it is ignored; this is consistent with [java.util.regex.Pattern]
         * and C,S,T mappings in https://www.unicode.org/Public/16.0.0/ucd/CaseFolding.txt. Support for
         * class 3 is only available with full (F) mappings, which is not supported. For instance: this
         * character ῼ will match it's lowercase form ῳ but not it's uppercase form: ΩΙ
         *
         *
         * Class 3 characters that when uppercased generate multiple characters such as ﬗ (0xFB17)
         * which when uppercased produces ՄԽ (code points: 0x0544 0x053D) and are therefore ignored;
         * however, lowercase matching on these values is supported: 0x00DF, 0x0130, 0x0149, 0x01F0,
         * 0x0390, 0x03B0, 0x0587, 0x1E96-0x1E9A, 0x1F50, 0x1F52, 0x1F54, 0x1F56, 0x1F80-0x1FAF,
         * 0x1FB2-0x1FB4, 0x1FB6, 0x1FB7, 0x1FBC, 0x1FC2-0x1FC4, 0x1FC6, 0x1FC7, 0x1FCC, 0x1FD2, 0x1FD3,
         * 0x1FD6, 0x1FD7, 0x1FE2-0x1FE4, 0x1FE6, 0x1FE7, 0x1FF2-0x1FF4, 0x1FF6, 0x1FF7, 0x1FFC,
         * 0xFB00-0xFB06, 0xFB13-0xFB17
         */
        const val CASE_INSENSITIVE: Int = 0x0200

        // -----  Deprecated flags ( > 0xffff )  ------
        /**
         * Allows regexp parsing of the complement (`~`).
         *
         *
         * Note that processing the complement can require exponential time, but will be bounded by an
         * internal limit. Regexes exceeding the limit will fail with TooComplexToDeterminizeException.
         *
         */
        @Deprecated("This method will be removed in Lucene 11")
        const val DEPRECATED_COMPLEMENT: Int = 0x10000

        // Simplified construction of container nodes
        fun newContainerNode(flags: Int, kind: Kind, exp1: RegExp?, exp2: RegExp?): RegExp {
            return RegExp(flags, kind, exp1, exp2, null, 0, 0, 0, 0, null, null)
        }

        // Simplified construction of repeating nodes
        fun newRepeatingNode(flags: Int, kind: Kind, exp: RegExp, min: Int, max: Int): RegExp {
            return RegExp(flags, kind, exp, null, null, 0, min, max, 0, null, null)
        }

        // Simplified construction of leaf nodes
        fun newLeafNode(
            flags: Int, kind: Kind, s: String?, c: Int, min: Int, max: Int, digits: Int, from: IntArray?, to: IntArray?
        ): RegExp {
            return RegExp(flags, kind, null, null, s, c, min, max, digits, from, to)
        }

        fun makeUnion(flags: Int, exp1: RegExp, exp2: RegExp): RegExp {
            return newContainerNode(flags, Kind.REGEXP_UNION, exp1, exp2)
        }

        fun makeConcatenation(flags: Int, exp1: RegExp, exp2: RegExp): RegExp {
            if ((exp1.kind == Kind.REGEXP_CHAR || exp1.kind == Kind.REGEXP_STRING)
                && (exp2.kind == Kind.REGEXP_CHAR || exp2.kind == Kind.REGEXP_STRING)
            ) return makeString(flags, exp1, exp2)
<<<<<<< HEAD
            val rexp1: RegExp
            val rexp2: RegExp
            if (exp1.kind == Kind.REGEXP_CONCATENATION && (exp1.exp2!!.kind == Kind.REGEXP_CHAR || exp1.exp2!!.kind == Kind.REGEXP_STRING)
                && (exp2.kind == Kind.REGEXP_CHAR || exp2.kind == Kind.REGEXP_STRING)
            ) {
                rexp1 = exp1.exp1!!
                rexp2 = makeString(flags, exp1.exp2!!, exp2)
            } else if ((exp1.kind == Kind.REGEXP_CHAR || exp1.kind == Kind.REGEXP_STRING)
                && exp2.kind == Kind.REGEXP_CONCATENATION && (exp2.exp1!!.kind == Kind.REGEXP_CHAR || exp2.exp1!!.kind == Kind.REGEXP_STRING)
            ) {
                rexp1 = makeString(flags, exp1, exp2.exp1!!)
                rexp2 = exp2.exp2!!
=======
            val rexp1: RegExp?
            val rexp2: RegExp?
            if (exp1.kind == Kind.REGEXP_CONCATENATION && (exp1.exp2Val!!.kind == Kind.REGEXP_CHAR || exp1.exp2Val!!.kind == Kind.REGEXP_STRING)
                && (exp2.kind == Kind.REGEXP_CHAR || exp2.kind == Kind.REGEXP_STRING)
            ) {
                rexp1 = exp1.exp1Val
                rexp2 = makeString(flags, exp1.exp2Val!!, exp2)
            } else if ((exp1.kind == Kind.REGEXP_CHAR || exp1.kind == Kind.REGEXP_STRING)
                && exp2.kind == Kind.REGEXP_CONCATENATION && (exp2.exp1Val!!.kind == Kind.REGEXP_CHAR || exp2.exp1Val!!.kind == Kind.REGEXP_STRING)
            ) {
                rexp1 = makeString(flags, exp1, exp2.exp1Val)
                rexp2 = exp2.exp2Val
>>>>>>> fc662ae0
            } else {
                rexp1 = exp1
                rexp2 = exp2
            }
            return newContainerNode(flags, Kind.REGEXP_CONCATENATION, rexp1, rexp2)
        }

        private fun makeString(flags: Int, exp1: RegExp, exp2: RegExp): RegExp {
            val b = StringBuilder()
            if (exp1.kind == Kind.REGEXP_STRING) b.append(exp1.sVal)
            else b.appendCodePoint(exp1.c)
            if (exp2.kind == Kind.REGEXP_STRING) b.append(exp2.sVal)
            else b.appendCodePoint(exp2.c)
            return makeString(flags, b.toString())
        }

        fun makeIntersection(flags: Int, exp1: RegExp, exp2: RegExp): RegExp {
            return newContainerNode(flags, Kind.REGEXP_INTERSECTION, exp1, exp2)
        }

        fun makeOptional(flags: Int, exp: RegExp): RegExp {
            return newContainerNode(flags, Kind.REGEXP_OPTIONAL, exp, null)
        }

        fun makeRepeat(flags: Int, exp: RegExp): RegExp {
            return newContainerNode(flags, Kind.REGEXP_REPEAT, exp, null)
        }

        fun makeRepeat(flags: Int, exp: RegExp, min: Int): RegExp {
            return newRepeatingNode(flags, Kind.REGEXP_REPEAT_MIN, exp, min, 0)
        }

        fun makeRepeat(flags: Int, exp: RegExp, min: Int, max: Int): RegExp {
            return newRepeatingNode(flags, Kind.REGEXP_REPEAT_MINMAX, exp, min, max)
        }

        fun makeComplement(flags: Int, exp: RegExp): RegExp {
            return newContainerNode(flags, Kind.REGEXP_COMPLEMENT, exp, null)
        }

        /**
         * Creates node that will compute complement of arbitrary expression.
         *
         */
        @Deprecated("Will be removed in Lucene 11")
        fun makeDeprecatedComplement(flags: Int, exp: RegExp): RegExp {
            return newContainerNode(flags, Kind.REGEXP_DEPRECATED_COMPLEMENT, exp, null)
        }

        fun makeChar(flags: Int, c: Int): RegExp {
            return newLeafNode(flags, Kind.REGEXP_CHAR, null, c, 0, 0, 0, null, null)
        }

        fun makeCharRange(flags: Int, from: Int, to: Int): RegExp {
            require(from <= to) { "invalid range: from ($from) cannot be > to ($to)" }
            return newLeafNode(
                flags, Kind.REGEXP_CHAR_RANGE, null, 0, 0, 0, 0, intArrayOf(from), intArrayOf(to)
            )
        }

        fun makeCharClass(flags: Int, from: IntArray, to: IntArray): RegExp {
            if (from.size != to.size) {
                throw IllegalStateException("invalid class: from.length (${from.size}) != to.length (${to.size})")
            }
            for (i in from.indices) {
                if (from[i] > to[i]) {
                    throw IllegalArgumentException("invalid range: from (${from[i]}) cannot be > to (${to[i]})")
                }
            }
            return newLeafNode(flags, Kind.REGEXP_CHAR_CLASS, null, 0, 0, 0, 0, from, to)
        }

        fun makeAnyChar(flags: Int): RegExp {
            return newContainerNode(flags, Kind.REGEXP_ANYCHAR, null, null)
        }

        fun makeEmpty(flags: Int): RegExp {
            return newContainerNode(flags, Kind.REGEXP_EMPTY, null, null)
        }

        fun makeString(flags: Int, s: String): RegExp {
            return newLeafNode(flags, Kind.REGEXP_STRING, s, 0, 0, 0, 0, null, null)
        }

        fun makeAnyString(flags: Int): RegExp {
            return newContainerNode(flags, Kind.REGEXP_ANYSTRING, null, null)
        }

        fun makeAutomaton(flags: Int, s: String): RegExp {
            return newLeafNode(flags, Kind.REGEXP_AUTOMATON, s, 0, 0, 0, 0, null, null)
        }

        fun makeInterval(flags: Int, min: Int, max: Int, digits: Int): RegExp {
            return newLeafNode(flags, Kind.REGEXP_INTERVAL, null, 0, min, max, digits, null, null)
        }
    }
}<|MERGE_RESOLUTION|>--- conflicted
+++ resolved
@@ -524,49 +524,21 @@
         var a: Automaton? = null
         when (kind) {
             Kind.REGEXP_UNION -> {
-<<<<<<< HEAD
-                list = mutableListOf<Automaton>()
-                findLeaves(exp1!!, Kind.REGEXP_UNION, list!!, automata, automaton_provider)
-                findLeaves(exp2!!, Kind.REGEXP_UNION, list, automata, automaton_provider)
-=======
                 list = mutableListOf()
                 findLeaves(exp1Val!!, Kind.REGEXP_UNION, list, automata, automaton_provider)
                 findLeaves(exp2Val!!, Kind.REGEXP_UNION, list, automata, automaton_provider)
->>>>>>> fc662ae0
                 a = Operations.union(list)
             }
 
             Kind.REGEXP_CONCATENATION -> {
-<<<<<<< HEAD
-                list = mutableListOf<Automaton>()
-                findLeaves(exp1!!, Kind.REGEXP_CONCATENATION, list!!, automata, automaton_provider)
-                findLeaves(exp2!!, Kind.REGEXP_CONCATENATION, list, automata, automaton_provider)
-=======
                 list = mutableListOf()
                 findLeaves(exp1Val!!, Kind.REGEXP_CONCATENATION, list, automata, automaton_provider)
                 findLeaves(exp2Val!!, Kind.REGEXP_CONCATENATION, list, automata, automaton_provider)
->>>>>>> fc662ae0
                 a = Operations.concatenate(list)
             }
 
             Kind.REGEXP_INTERSECTION -> a =
                 Operations.intersection(
-<<<<<<< HEAD
-                    exp1!!.toAutomaton(automata, automaton_provider)!!,
-                    exp2!!.toAutomaton(automata, automaton_provider)!!
-                )
-
-            Kind.REGEXP_OPTIONAL -> a = Operations.optional(exp1!!.toAutomaton(automata, automaton_provider)!!)
-            Kind.REGEXP_REPEAT -> a = Operations.repeat(exp1!!.toAutomaton(automata, automaton_provider)!!)
-            Kind.REGEXP_REPEAT_MIN -> {
-                a = exp1!!.toAutomaton(automata, automaton_provider)
-                a = Operations.repeat(a!!, min)
-            }
-
-            Kind.REGEXP_REPEAT_MINMAX -> {
-                a = exp1!!.toAutomaton(automata, automaton_provider)
-                a = Operations.repeat(a!!, min, max)
-=======
                     exp1Val!!.toAutomaton(automata, automaton_provider),
                     exp2Val!!.toAutomaton(automata, automaton_provider)
                 )
@@ -581,31 +553,20 @@
             Kind.REGEXP_REPEAT_MINMAX -> {
                 a = exp1Val!!.toAutomaton(automata, automaton_provider)
                 a = Operations.repeat(a, min, max)
->>>>>>> fc662ae0
             }
 
             Kind.REGEXP_COMPLEMENT -> {
                 // we don't support arbitrary complement, just "negated character class"
                 // this is just a list of characters (e.g. "a") or ranges (e.g. "b-d")
-<<<<<<< HEAD
-                a = exp1!!.toAutomaton(automata, automaton_provider)
-                a = Operations.complement(a!!, Int.Companion.MAX_VALUE)
-=======
                 a = exp1Val!!.toAutomaton(automata, automaton_provider)
                 a = Operations.complement(a, Int.Companion.MAX_VALUE)
->>>>>>> fc662ae0
             }
 
             Kind.REGEXP_DEPRECATED_COMPLEMENT -> {
                 // to ease transitions for users only, support arbitrary complement
                 // but bounded by DEFAULT_DETERMINIZE_WORK_LIMIT: must not be configurable.
-<<<<<<< HEAD
-                a = exp1!!.toAutomaton(automata, automaton_provider)
-                a = Operations.complement(a!!, Operations.DEFAULT_DETERMINIZE_WORK_LIMIT)
-=======
                 a = exp1Val!!.toAutomaton(automata, automaton_provider)
                 a = Operations.complement(a, Operations.DEFAULT_DETERMINIZE_WORK_LIMIT)
->>>>>>> fc662ae0
             }
 
             Kind.REGEXP_CHAR -> a = if (check(ASCII_CASE_INSENSITIVE or CASE_INSENSITIVE)) {
@@ -621,22 +582,14 @@
             Kind.REGEXP_STRING -> a = if (check(ASCII_CASE_INSENSITIVE or CASE_INSENSITIVE)) {
                 toCaseInsensitiveString()
             } else {
-<<<<<<< HEAD
-                a = Automata.makeString(s!!)
-=======
                 Automata.makeString(sVal!!)
->>>>>>> fc662ae0
             }
 
             Kind.REGEXP_ANYSTRING -> a = Automata.makeAnyString()
             Kind.REGEXP_AUTOMATON -> {
                 var aa: Automaton? = null
                 if (automata != null) {
-<<<<<<< HEAD
-                    aa = automata.get(s!!)
-=======
                     aa = automata[sVal]
->>>>>>> fc662ae0
                 }
                 if (aa == null && automaton_provider != null) {
                     try {
@@ -688,14 +641,10 @@
     }
 
     private fun toCaseInsensitiveString(): Automaton {
-<<<<<<< HEAD
-        for (cp in s!!.codePointSequence()) {
-            val points = toCaseInsensitiveChar(cp)
-=======
         val list: MutableList<Automaton> = mutableListOf()
 
         val iter: CharIterator = sVal!!.codePointSequence().iterator() as CharIterator
->>>>>>> fc662ae0
+
         while (iter.hasNext()) {
             val points = toCaseInsensitiveChar(iter.next().code)
             list.add(Automata.makeCharSet(points))
@@ -1167,13 +1116,8 @@
         } else {
             makeCharClass(
                 flags,
-<<<<<<< HEAD
-                starts.map { it!! }.toIntArray(),
-                ends.map { it!! }.toIntArray()
-=======
                 starts.toIntArray(),
                 ends.toIntArray()
->>>>>>> fc662ae0
             )
         }
     }
@@ -1461,20 +1405,6 @@
             if ((exp1.kind == Kind.REGEXP_CHAR || exp1.kind == Kind.REGEXP_STRING)
                 && (exp2.kind == Kind.REGEXP_CHAR || exp2.kind == Kind.REGEXP_STRING)
             ) return makeString(flags, exp1, exp2)
-<<<<<<< HEAD
-            val rexp1: RegExp
-            val rexp2: RegExp
-            if (exp1.kind == Kind.REGEXP_CONCATENATION && (exp1.exp2!!.kind == Kind.REGEXP_CHAR || exp1.exp2!!.kind == Kind.REGEXP_STRING)
-                && (exp2.kind == Kind.REGEXP_CHAR || exp2.kind == Kind.REGEXP_STRING)
-            ) {
-                rexp1 = exp1.exp1!!
-                rexp2 = makeString(flags, exp1.exp2!!, exp2)
-            } else if ((exp1.kind == Kind.REGEXP_CHAR || exp1.kind == Kind.REGEXP_STRING)
-                && exp2.kind == Kind.REGEXP_CONCATENATION && (exp2.exp1!!.kind == Kind.REGEXP_CHAR || exp2.exp1!!.kind == Kind.REGEXP_STRING)
-            ) {
-                rexp1 = makeString(flags, exp1, exp2.exp1!!)
-                rexp2 = exp2.exp2!!
-=======
             val rexp1: RegExp?
             val rexp2: RegExp?
             if (exp1.kind == Kind.REGEXP_CONCATENATION && (exp1.exp2Val!!.kind == Kind.REGEXP_CHAR || exp1.exp2Val!!.kind == Kind.REGEXP_STRING)
@@ -1487,7 +1417,6 @@
             ) {
                 rexp1 = makeString(flags, exp1, exp2.exp1Val)
                 rexp2 = exp2.exp2Val
->>>>>>> fc662ae0
             } else {
                 rexp1 = exp1
                 rexp2 = exp2
