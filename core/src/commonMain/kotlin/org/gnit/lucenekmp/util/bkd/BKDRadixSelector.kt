package org.gnit.lucenekmp.util.bkd

import okio.IOException
import org.gnit.lucenekmp.jdkport.Arrays
import org.gnit.lucenekmp.jdkport.Math
import org.gnit.lucenekmp.jdkport.System
import org.gnit.lucenekmp.store.Directory
import org.gnit.lucenekmp.util.BytesRef
import org.gnit.lucenekmp.jdkport.toUnsignedInt
import org.gnit.lucenekmp.util.IntroSelector
import org.gnit.lucenekmp.util.IntroSorter
import org.gnit.lucenekmp.util.MSBRadixSorter
import org.gnit.lucenekmp.util.RadixSelector
import org.gnit.lucenekmp.util.Selector
import org.gnit.lucenekmp.util.Sorter

import kotlin.jvm.JvmRecord
import kotlin.math.min

/**
 * Offline Radix selector for BKD tree.
 *
 * @lucene.internal
 */
class BKDRadixSelector(// BKD tree configuration
    private val config: BKDConfig, // flag to when we are moving to sort on heap
    private var maxPointsSortInHeap: Int, tempDir: Directory, tempFileNamePrefix: String
) {
    // histogram array
    private val histogram: LongArray

    // number of bytes to be sorted: config.bytesPerDim + Integer.BYTES
    private val bytesSorted: Int

    // reusable buffer
    private val offlineBuffer: ByteArray

    // holder for partition points
    private val partitionBucket: IntArray

    // scratch array to hold temporary data
    private val scratch: ByteArray

    // Directory to create new Offline writer
    private val tempDir: Directory

    // prefix for temp files
    private val tempFileNamePrefix: String

    /** Sole constructor.  */
    init {
        this.maxPointsSortInHeap = maxPointsSortInHeap
        this.tempDir = tempDir
        this.tempFileNamePrefix = tempFileNamePrefix
        // Selection and sorting is done in a given dimension. In case the value of the dimension are
        // equal
        // between two points we tie break first using the data-only dimensions and if those are still
        // equal
        // we tie-break on the docID. Here we account for all bytes used in the process.
        this.bytesSorted =
            (config.bytesPerDim
                    + (config.numDims - config.numIndexDims) * config.bytesPerDim + Int.SIZE_BYTES)
        val numberOfPointsOffline = MAX_SIZE_OFFLINE_BUFFER / config.bytesPerDoc()
        this.offlineBuffer = ByteArray(numberOfPointsOffline * config.bytesPerDoc())
        this.partitionBucket = IntArray(bytesSorted)
        this.histogram = LongArray(HISTOGRAM_SIZE)
        this.scratch = ByteArray(bytesSorted)
    }

    /**
     * It uses the provided `points` from the given `from` to the given `to` to
     * populate the `partitionSlices` array holder (length &gt; 1) with two path slices so the
     * path slice at position 0 contains `partition - from` points where the value of the `dim` is lower or equal to the `to -from` points on the slice at position 1.
     *
     *
     * The `dimCommonPrefix` provides a hint for the length of the common prefix length for
     * the `dim` where are partitioning the points.
     *
     *
     * It return the value of the `dim` at the partition point.
     *
     *
     * If the provided `points` is wrapping an [OfflinePointWriter], the writer is
     * destroyed in the process to save disk space.
     */
    @Throws(IOException::class)
    fun select(
        points: PathSlice,
        partitionSlices: Array<PathSlice?>,
        from: Long,
        to: Long,
        partitionPoint: Long,
        dim: Int,
        dimCommonPrefix: Int
    ): ByteArray {
        checkArgs(from, to, partitionPoint)

        require(
            partitionSlices.size > 1
        ) { "[partition alices] must be > 1, got " + partitionSlices.size }

        // If we are on heap then we just select on heap
        if (points.writer is HeapPointWriter) {
            val partition =
                heapRadixSelect(
                    points.writer,
                    dim,
                    Math.toIntExact(from),
                    Math.toIntExact(to),
                    Math.toIntExact(partitionPoint),
                    dimCommonPrefix
                )
            partitionSlices[0] = PathSlice(points.writer, from, partitionPoint - from)
            partitionSlices[1] = PathSlice(points.writer, partitionPoint, to - partitionPoint)
            return partition
        }

        val offlinePointWriter: OfflinePointWriter = points.writer as OfflinePointWriter

        getPointWriter(partitionPoint - from, "left$dim").use { left ->
            getPointWriter(to - partitionPoint, "right$dim").use { right ->
                partitionSlices[0] = PathSlice(left, 0, partitionPoint - from)
                partitionSlices[1] = PathSlice(right, 0, to - partitionPoint)
                return buildHistogramAndPartition(
                    offlinePointWriter, left, right, from, to, partitionPoint, 0, dimCommonPrefix, dim
                )
            }
        }
    }

    fun checkArgs(from: Long, to: Long, partitionPoint: Long) {
        require(partitionPoint >= from) { "partitionPoint must be >= from" }
        require(partitionPoint < to) { "partitionPoint must be < to" }
    }

    @Throws(IOException::class)
    private fun findCommonPrefixAndHistogram(
        points: OfflinePointWriter, from: Long, to: Long, dim: Int, dimCommonPrefix: Int
    ): Int {
        // find common prefix
        var commonPrefixPosition = bytesSorted
        val offset: Int = dim * config.bytesPerDim
        points.getReader(from, to - from, offlineBuffer).use { reader ->
            require(commonPrefixPosition > dimCommonPrefix)
            reader.next()
            var pointValue: PointValue = reader.pointValue()
            var packedValueDocID: BytesRef = pointValue.packedValueDocIDBytes()
            // copy dimension
            System.arraycopy(
                packedValueDocID.bytes,
                packedValueDocID.offset + offset,
                scratch,
                0,
                config.bytesPerDim
            )
            // copy data dimensions and docID
            System.arraycopy(
                packedValueDocID.bytes,
                packedValueDocID.offset + config.packedIndexBytesLength(),
                scratch,
                config.bytesPerDim,
                (config.numDims - config.numIndexDims) * config.bytesPerDim + Int.SIZE_BYTES
            )
            for (i in from + 1..<to) {
                reader.next()
                pointValue = reader.pointValue()
                if (commonPrefixPosition == dimCommonPrefix) {
                    histogram[getBucket(offset, commonPrefixPosition, pointValue)]++
                    // we do not need to check for common prefix anymore,
                    // just finish the histogram and break
                    for (j in i + 1..<to) {
                        reader.next()
                        pointValue = reader.pointValue()
                        histogram[getBucket(offset, commonPrefixPosition, pointValue)]++
                    }
                    break
                } else {
                    // Check common prefix and adjust histogram
                    val startIndex: Int = min(dimCommonPrefix, config.bytesPerDim)
                    val endIndex: Int = min(commonPrefixPosition, config.bytesPerDim)
                    packedValueDocID = pointValue.packedValueDocIDBytes()
                    val j: Int =
                        Arrays.mismatch(
                            scratch,
                            startIndex,
                            endIndex,
                            packedValueDocID.bytes,
                            packedValueDocID.offset + offset + startIndex,
                            packedValueDocID.offset + offset + endIndex
                        )
                    if (j == -1) {
                        if (commonPrefixPosition > config.bytesPerDim) {
                            // Tie-break on data dimensions + docID
                            val startTieBreak = config.packedIndexBytesLength()
                            val endTieBreak: Int = startTieBreak + commonPrefixPosition - config.bytesPerDim
                            val k: Int =
                                Arrays.mismatch(
                                    scratch,
                                    config.bytesPerDim,
                                    commonPrefixPosition,
                                    packedValueDocID.bytes,
                                    packedValueDocID.offset + startTieBreak,
                                    packedValueDocID.offset + endTieBreak
                                )
                            if (k != -1) {
                                commonPrefixPosition = config.bytesPerDim + k
                                Arrays.fill(histogram, 0)
                                histogram[scratch[commonPrefixPosition].toInt() and 0xff] = i - from
                            }
                        }
                    } else {
                        commonPrefixPosition = dimCommonPrefix + j
                        Arrays.fill(histogram, 0)
                        histogram[scratch[commonPrefixPosition].toInt() and 0xff] = i - from
                    }
                    if (commonPrefixPosition != bytesSorted) {
                        histogram[getBucket(offset, commonPrefixPosition, pointValue)]++
                    }
                }
            }
        }
        // Build partition buckets up to commonPrefix
        for (i in 0..<commonPrefixPosition) {
            partitionBucket[i] = scratch[i].toInt() and 0xff
        }
        return commonPrefixPosition
    }

    private fun getBucket(offset: Int, commonPrefixPosition: Int, pointValue: PointValue): Int {
        val bucket: Int
        if (commonPrefixPosition < config.bytesPerDim) {
            val packedValue: BytesRef = pointValue.packedValue()
            bucket = packedValue.bytes[packedValue.offset + offset + commonPrefixPosition].toInt() and 0xff
        } else {
            val packedValueDocID: BytesRef = pointValue.packedValueDocIDBytes()
            bucket =
                (packedValueDocID
                    .bytes[(packedValueDocID.offset
                        + config.packedIndexBytesLength()
                        + commonPrefixPosition)
                        - config.bytesPerDim].toInt()
                        and 0xff)
        }
        return bucket
    }

    @Throws(IOException::class)
    private fun buildHistogramAndPartition(
        points: OfflinePointWriter,
        left: PointWriter,
        right: PointWriter,
        from: Long,
        to: Long,
        partitionPoint: Long,
        iteration: Int,
        baseCommonPrefix: Int,
        dim: Int
    ): ByteArray {
        // Find common prefix from baseCommonPrefix and build histogram
        var iteration = iteration
        var commonPrefix = findCommonPrefixAndHistogram(points, from, to, dim, baseCommonPrefix)

        // If all equals we just partition the points
        if (commonPrefix == bytesSorted) {
            offlinePartition(points, left, right, null, from, to, dim, commonPrefix - 1, partitionPoint)
            return partitionPointFromCommonPrefix()
        }

        var leftCount: Long = 0
        var rightCount: Long = 0

        // Count left points and record the partition point
        for (i in 0..<HISTOGRAM_SIZE) {
            val size = histogram[i]
            if (leftCount + size > partitionPoint - from) {
                partitionBucket[commonPrefix] = i
                break
            }
            leftCount += size
        }
        // Count right points
        for (i in partitionBucket[commonPrefix] + 1..<HISTOGRAM_SIZE) {
            rightCount += histogram[i]
        }

        val delta = histogram[partitionBucket[commonPrefix]]
        require(
            leftCount + rightCount + delta == to - from
        ) { (leftCount + rightCount + delta).toString() + " / " + (to - from) }

        // Special case when points are equal except last byte, we can just tie-break
        if (commonPrefix == bytesSorted - 1) {
            val tieBreakCount = (partitionPoint - from - leftCount)
            offlinePartition(points, left, right, null, from, to, dim, commonPrefix, tieBreakCount)
            return partitionPointFromCommonPrefix()
        }

        // Create the delta points writer
        val deltaPoints: PointWriter
        getDeltaPointWriter(left, right, delta, iteration).use { tempDeltaPoints ->
            // Divide the points. This actually destroys the current writer
            offlinePartition(points, left, right, tempDeltaPoints, from, to, dim, commonPrefix, 0)
            deltaPoints = tempDeltaPoints
        }
        val newPartitionPoint = partitionPoint - from - leftCount

        if (deltaPoints is HeapPointWriter) {
            return heapPartition(
                deltaPoints,
                left,
                right,
                dim,
                0,
                deltaPoints.count().toInt(),
                Math.toIntExact(newPartitionPoint),
                ++commonPrefix
            )
        } else {
            return buildHistogramAndPartition(
                deltaPoints as OfflinePointWriter,
                left,
                right,
                0,
                deltaPoints.count(),
                newPartitionPoint,
                ++iteration,
                ++commonPrefix,
                dim
            )
        }
    }

    @Throws(IOException::class)
    private fun offlinePartition(
        points: OfflinePointWriter,
        left: PointWriter,
        right: PointWriter,
        deltaPoints: PointWriter?,
        from: Long,
        to: Long,
        dim: Int,
        bytePosition: Int,
        numDocsTiebreak: Long
    ) {
        require(bytePosition == bytesSorted - 1 || deltaPoints != null)
        val offset: Int = dim * config.bytesPerDim
        var tiebreakCounter: Long = 0
        points.getReader(from, to - from, offlineBuffer).use { reader ->
            while (reader.next()) {
                val pointValue: PointValue = reader.pointValue()
                val bucket = getBucket(offset, bytePosition, pointValue)
                if (bucket < this.partitionBucket[bytePosition]) {
                    // to the left side
                    left.append(pointValue)
                } else if (bucket > this.partitionBucket[bytePosition]) {
                    // to the right side
                    right.append(pointValue)
                } else {
                    if (bytePosition == bytesSorted - 1) {
                        if (tiebreakCounter < numDocsTiebreak) {
                            left.append(pointValue)
                            tiebreakCounter++
                        } else {
                            right.append(pointValue)
                        }
                    } else {
                        deltaPoints?.append(pointValue)
                    }
                }
            }
        }
        // Delete original file
        points.destroy()
    }

    private fun partitionPointFromCommonPrefix(): ByteArray {
        val partition = ByteArray(config.bytesPerDim)
        for (i in 0..<config.bytesPerDim) {
            partition[i] = partitionBucket[i].toByte()
        }
        return partition
    }

    @Throws(IOException::class)
    private fun heapPartition(
        points: HeapPointWriter,
        left: PointWriter,
        right: PointWriter,
        dim: Int,
        from: Int,
        to: Int,
        partitionPoint: Int,
        commonPrefix: Int
    ): ByteArray {
        val partition = heapRadixSelect(points, dim, from, to, partitionPoint, commonPrefix)
        for (i in from..<to) {
            val value: PointValue? = points.getPackedValueSlice(i)
            if (i < partitionPoint) {
                left.append(value!!)
            } else {
                right.append(value!!)
            }
        }
        return partition
    }

    private fun heapRadixSelect(
        points: HeapPointWriter,
        dim: Int,
        from: Int,
        to: Int,
        partitionPoint: Int,
        commonPrefixLength: Int
    ): ByteArray {
        val dimOffset: Int = dim * config.bytesPerDim + commonPrefixLength
        val dimCmpBytes: Int = config.bytesPerDim - commonPrefixLength
        val dataOffset = config.packedIndexBytesLength() - dimCmpBytes
        object : RadixSelector(bytesSorted - commonPrefixLength) {
            override fun swap(i: Int, j: Int) {
                points.swap(i, j)
            }

            override fun byteAt(i: Int, k: Int): Int {
                require(k >= 0) { "negative prefix $k" }
<<<<<<< HEAD
                return points.byteAt(i, if (k < dimCmpBytes) dimOffset + k else dataOffset + k).toInt() and 0xff
=======
                return Byte.toUnsignedInt(points.byteAt(i, if (k < dimCmpBytes) dimOffset + k else dataOffset + k))
>>>>>>> 439b3665
            }

            override fun getFallbackSelector(d: Int): Selector {
                val skypedBytes = d + commonPrefixLength
                val dimStart: Int = dim * config.bytesPerDim
                return object : IntroSelector() {
                    override fun swap(i: Int, j: Int) {
                        points.swap(i, j)
                    }

                    override fun setPivot(i: Int) {
                        if (skypedBytes < config.bytesPerDim) {
                            points.copyDim(i, dimStart, scratch, 0)
                        }
                        points.copyDataDimsAndDoc(i, scratch, config.bytesPerDim)
                    }

                    override fun compare(i: Int, j: Int): Int {
                        if (skypedBytes < config.bytesPerDim) {
                            val cmp: Int = points.compareDim(i, j, dimStart)
                            if (cmp != 0) {
                                return cmp
                            }
                        }
                        return points.compareDataDimsAndDoc(i, j)
                    }

                    override fun comparePivot(j: Int): Int {
                        if (skypedBytes < config.bytesPerDim) {
                            val cmp: Int = points.compareDim(j, scratch, 0, dimStart)
                            if (cmp != 0) {
                                return cmp
                            }
                        }
                        return points.compareDataDimsAndDoc(j, scratch, config.bytesPerDim)
                    }
                }
            }
        }.select(from, to, partitionPoint)

        val partition = ByteArray(config.bytesPerDim)
        val pointValue: PointValue? = points.getPackedValueSlice(partitionPoint)
        val packedValue: BytesRef = pointValue!!.packedValue()
        System.arraycopy(
            packedValue.bytes,
            packedValue.offset + dim * config.bytesPerDim,
            partition,
            0,
            config.bytesPerDim
        )
        return partition
    }

    /** Sort the heap writer by the specified dim. It is used to sort the leaves of the tree  */
    fun heapRadixSort(
        points: HeapPointWriter, from: Int, to: Int, dim: Int, commonPrefixLength: Int
    ) {
        val dimOffset: Int = dim * config.bytesPerDim + commonPrefixLength
        val dimCmpBytes: Int = config.bytesPerDim - commonPrefixLength
        val dataOffset = config.packedIndexBytesLength() - dimCmpBytes
        object : MSBRadixSorter(bytesSorted - commonPrefixLength) {
            override fun byteAt(i: Int, k: Int): Int {
                require(k >= 0) { "negative prefix $k" }
<<<<<<< HEAD
                return points.byteAt(i, if (k < dimCmpBytes) dimOffset + k else dataOffset + k).toInt() and 0xff
=======
                return Byte.toUnsignedInt(points.byteAt(i, if (k < dimCmpBytes) dimOffset + k else dataOffset + k))
>>>>>>> 439b3665
            }

            override fun swap(i: Int, j: Int) {
                points.swap(i, j)
            }

            override fun getFallbackSorter(k: Int): Sorter {
                val skypedBytes = k + commonPrefixLength
                val dimStart: Int = dim * config.bytesPerDim
                return object : IntroSorter() {
                    override fun swap(i: Int, j: Int) {
                        points.swap(i, j)
                    }

                    override fun setPivot(i: Int) {
                        if (skypedBytes < config.bytesPerDim) {
                            points.copyDim(i, dimStart, scratch, 0)
                        }
                        points.copyDataDimsAndDoc(i, scratch, config.bytesPerDim)
                    }

                    override fun compare(i: Int, j: Int): Int {
                        if (skypedBytes < config.bytesPerDim) {
                            val cmp: Int = points.compareDim(i, j, dimStart)
                            if (cmp != 0) {
                                return cmp
                            }
                        }
                        return points.compareDataDimsAndDoc(i, j)
                    }

                    override fun comparePivot(j: Int): Int {
                        if (skypedBytes < config.bytesPerDim) {
                            val cmp: Int = points.compareDim(j, scratch, 0, dimStart)
                            if (cmp != 0) {
                                return cmp
                            }
                        }
                        return points.compareDataDimsAndDoc(j, scratch, config.bytesPerDim)
                    }
                }
            }
        }.sort(from, to)
    }

    @Throws(IOException::class)
    private fun getDeltaPointWriter(
        left: PointWriter, right: PointWriter, delta: Long, iteration: Int
    ): PointWriter {
        return if (delta <= getMaxPointsSortInHeap(left, right)) {
            HeapPointWriter(config, Math.toIntExact(delta))
        } else {
            OfflinePointWriter(
                config, tempDir, tempFileNamePrefix, "delta$iteration", delta
            )
        }
    }

    private fun getMaxPointsSortInHeap(left: PointWriter, right: PointWriter): Int {
        var pointsUsed = 0
        if (left is HeapPointWriter) {
            pointsUsed += left.size
        }
        if (right is HeapPointWriter) {
            pointsUsed += right.size
        }
        require(maxPointsSortInHeap >= pointsUsed)
        return maxPointsSortInHeap - pointsUsed
    }

    @Throws(IOException::class)
    fun getPointWriter(count: Long, desc: String): PointWriter {
        // As we recurse, we hold two on-heap point writers at any point. Therefore the
        // max size for these objects is half of the total points we can have on-heap.
        if (count <= maxPointsSortInHeap / 2) {
            val size: Int = Math.toIntExact(count)
            return HeapPointWriter(config, size)
        } else {
            return OfflinePointWriter(config, tempDir, tempFileNamePrefix, desc, count)
        }
    }

    /** Sliced reference to points in an PointWriter.  */
    @JvmRecord
    data class PathSlice(val writer: PointWriter, val start: Long, val count: Long)
    companion object {
        // size of the histogram
        private const val HISTOGRAM_SIZE = 256

        // size of the online buffer: 8 KB
        private const val MAX_SIZE_OFFLINE_BUFFER = 1024 * 8
    }
}<|MERGE_RESOLUTION|>--- conflicted
+++ resolved
@@ -422,11 +422,7 @@
 
             override fun byteAt(i: Int, k: Int): Int {
                 require(k >= 0) { "negative prefix $k" }
-<<<<<<< HEAD
-                return points.byteAt(i, if (k < dimCmpBytes) dimOffset + k else dataOffset + k).toInt() and 0xff
-=======
-                return Byte.toUnsignedInt(points.byteAt(i, if (k < dimCmpBytes) dimOffset + k else dataOffset + k))
->>>>>>> 439b3665
+                return points.byteAt(i, if (k < dimCmpBytes) dimOffset + k else dataOffset + k).toInt() and 0xFF
             }
 
             override fun getFallbackSelector(d: Int): Selector {
@@ -490,11 +486,7 @@
         object : MSBRadixSorter(bytesSorted - commonPrefixLength) {
             override fun byteAt(i: Int, k: Int): Int {
                 require(k >= 0) { "negative prefix $k" }
-<<<<<<< HEAD
-                return points.byteAt(i, if (k < dimCmpBytes) dimOffset + k else dataOffset + k).toInt() and 0xff
-=======
-                return Byte.toUnsignedInt(points.byteAt(i, if (k < dimCmpBytes) dimOffset + k else dataOffset + k))
->>>>>>> 439b3665
+                return points.byteAt(i, if (k < dimCmpBytes) dimOffset + k else dataOffset + k).toInt() and 0xFF
             }
 
             override fun swap(i: Int, j: Int) {
