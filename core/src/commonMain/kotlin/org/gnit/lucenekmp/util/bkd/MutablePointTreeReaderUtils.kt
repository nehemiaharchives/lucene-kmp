--- conflicted
+++ resolved
@@ -52,19 +52,11 @@
             }
 
             override fun byteAt(i: Int, k: Int): Int {
-<<<<<<< HEAD
                 return if (k < config.packedBytesLength()) {
                     Byte.toUnsignedInt(reader.getByteAt(i, k))
                 } else {
                     val shift = bitsPerDocId - ((k - config.packedBytesLength() + 1) shl 3)
-                    (reader.getDocID(i) ushr max(0, shift)) and 0xff
-=======
-                if (k < config.packedBytesLength()) {
-                    return Byte.toUnsignedInt(reader.getByteAt(i, k))
-                } else {
-                    val shift = bitsPerDocId - ((k - config.packedBytesLength() + 1) shl 3)
-                    return (reader.getDocID(i) ushr max(0, shift)) and 0xff
->>>>>>> 439b3665
+                    (reader.getDocID(i) ushr max(0, shift)) and 0xFF
                 }
             }
         }.sort(from, to)
@@ -206,24 +198,15 @@
             }
 
             override fun byteAt(i: Int, k: Int): Int {
-<<<<<<< HEAD
                 return if (k < dimCmpBytes) {
                     Byte.toUnsignedInt(reader.getByteAt(i, dimOffset + k))
-=======
-                if (k < dimCmpBytes) {
-                    return Byte.toUnsignedInt(reader.getByteAt(i, dimOffset + k))
->>>>>>> 439b3665
                 } else if (k < dataCmpBytes) {
                     Byte.toUnsignedInt(
                         reader.getByteAt(i, config.packedIndexBytesLength() + k - dimCmpBytes)
                     )
                 } else {
                     val shift = bitsPerDocId - ((k - dataCmpBytes + 1) shl 3)
-<<<<<<< HEAD
-                    (reader.getDocID(i) ushr max(0, shift)) and 0xff
-=======
-                    return (reader.getDocID(i) ushr max(0, shift)) and 0xff
->>>>>>> 439b3665
+                    (reader.getDocID(i) ushr max(0, shift)) and 0xFF
                 }
             }
         }.select(from, to, mid)
