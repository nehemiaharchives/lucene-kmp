package org.gnit.lucenekmp.codecs.lucene101

import okio.IOException
import org.gnit.lucenekmp.internal.vectorization.PostingDecodingUtil
import org.gnit.lucenekmp.store.DataOutput


/**
 * Inspired from https://fulmicoton.com/posts/bitpacking/ Encodes multiple integers in one to get
 * SIMD-like speedups. If bitsPerValue <= 8 then we pack 4 ints per Java int else if bitsPerValue
 * <= 16 we pack 2 ints per Java int else we do scalar operations.
 */
class ForUtil {
    private val tmp = IntArray(BLOCK_SIZE)

    /** Encode 128 integers from `ints` into `out`.  */
    @Throws(IOException::class)
    fun encode(ints: IntArray, bitsPerValue: Int, out: DataOutput) {
        val nextPrimitive: Int
        if (bitsPerValue <= 8) {
            nextPrimitive = 8
            collapse8(ints)
        } else if (bitsPerValue <= 16) {
            nextPrimitive = 16
            collapse16(ints)
        } else {
            nextPrimitive = 32
        }
        encode(ints, bitsPerValue, nextPrimitive, out, tmp)
    }

    /** Decode 128 integers into `ints`.  */
    @Throws(IOException::class)
    fun decode(bitsPerValue: Int, pdu: PostingDecodingUtil, ints: IntArray) {
        when (bitsPerValue) {
            1 -> {
                decode1(pdu, ints)
                expand8(ints)
            }

            2 -> {
                decode2(pdu, ints)
                expand8(ints)
            }

            3 -> {
                decode3(pdu, tmp, ints)
                expand8(ints)
            }

            4 -> {
                decode4(pdu, ints)
                expand8(ints)
            }

            5 -> {
                decode5(pdu, tmp, ints)
                expand8(ints)
            }

            6 -> {
                decode6(pdu, tmp, ints)
                expand8(ints)
            }

            7 -> {
                decode7(pdu, tmp, ints)
                expand8(ints)
            }

            8 -> {
                decode8(pdu, ints)
                expand8(ints)
            }

            9 -> {
                decode9(pdu, tmp, ints)
                expand16(ints)
            }

            10 -> {
                decode10(pdu, tmp, ints)
                expand16(ints)
            }

            11 -> {
                decode11(pdu, tmp, ints)
                expand16(ints)
            }

            12 -> {
                decode12(pdu, tmp, ints)
                expand16(ints)
            }

            13 -> {
                decode13(pdu, tmp, ints)
                expand16(ints)
            }

            14 -> {
                decode14(pdu, tmp, ints)
                expand16(ints)
            }

            15 -> {
                decode15(pdu, tmp, ints)
                expand16(ints)
            }

            16 -> {
                decode16(pdu, ints)
                expand16(ints)
            }

            else -> decodeSlow(bitsPerValue, pdu, tmp, ints)
        }
    }

    companion object {
        const val BLOCK_SIZE: Int = 128
        const val BLOCK_SIZE_LOG2: Int = 7

        fun expandMask16(mask16: Int): Int {
            return mask16 or (mask16 shl 16)
        }

        fun expandMask8(mask8: Int): Int {
            return expandMask16(mask8 or (mask8 shl 8))
        }

        fun mask32(bitsPerValue: Int): Int {
            return (1 shl bitsPerValue) - 1
        }

        fun mask16(bitsPerValue: Int): Int {
            return expandMask16((1 shl bitsPerValue) - 1)
        }

        fun mask8(bitsPerValue: Int): Int {
            return expandMask8((1 shl bitsPerValue) - 1)
        }

        fun expand8(arr: IntArray) {
            for (i in 0..31) {
                val l = arr[i]
                arr[i] = (l ushr 24) and 0xFF
                arr[32 + i] = (l ushr 16) and 0xFF
                arr[64 + i] = (l ushr 8) and 0xFF
                arr[96 + i] = l and 0xFF
            }
        }

        fun collapse8(arr: IntArray) {
            for (i in 0..31) {
                arr[i] = (arr[i] shl 24) or (arr[32 + i] shl 16) or (arr[64 + i] shl 8) or arr[96 + i]
            }
        }

        fun expand16(arr: IntArray) {
            for (i in 0..63) {
                val l = arr[i]
                arr[i] = (l ushr 16) and 0xFFFF
                arr[64 + i] = l and 0xFFFF
            }
        }

        fun collapse16(arr: IntArray) {
            for (i in 0..63) {
                arr[i] = (arr[i] shl 16) or arr[64 + i]
            }
        }

        @Throws(IOException::class)
        fun encode(ints: IntArray, bitsPerValue: Int, primitiveSize: Int, out: DataOutput, tmp: IntArray) {
            val numInts: Int = BLOCK_SIZE * primitiveSize / Int.SIZE_BITS

            val numIntsPerShift = bitsPerValue * 4
            var idx = 0
            var shift = primitiveSize - bitsPerValue
            for (i in 0 until numIntsPerShift) {
                tmp[i] = ints[idx++] shl shift
            }
            shift -= bitsPerValue
            while (shift >= 0) {
                for (i in 0 until numIntsPerShift) {
                    tmp[i] = tmp[i] or (ints[idx++] shl shift)
                }
                shift -= bitsPerValue
            }

            val remainingBitsPerInt = shift + bitsPerValue
            val maskRemainingBitsPerInt: Int = if (primitiveSize == 8) {
                MASKS8[remainingBitsPerInt]
            } else if (primitiveSize == 16) {
                MASKS16[remainingBitsPerInt]
            } else {
                MASKS32[remainingBitsPerInt]
            }

            var tmpIdx = 0
            var remainingBitsPerValue = bitsPerValue
            while (idx < numInts) {
                if (remainingBitsPerValue >= remainingBitsPerInt) {
                    remainingBitsPerValue -= remainingBitsPerInt
<<<<<<< HEAD
=======
                    // |= is not available on array elements, so do the read/modify/write manually
>>>>>>> d01be903
                    tmp[tmpIdx] =
                        tmp[tmpIdx] or ((ints[idx] ushr remainingBitsPerValue) and maskRemainingBitsPerInt)
                    tmpIdx++
                    if (remainingBitsPerValue == 0) {
                        idx++
                        remainingBitsPerValue = bitsPerValue
                    }
                } else {
                    val mask1: Int
                    val mask2: Int
                    if (primitiveSize == 8) {
                        mask1 = MASKS8[remainingBitsPerValue]
                        mask2 = MASKS8[remainingBitsPerInt - remainingBitsPerValue]
                    } else if (primitiveSize == 16) {
                        mask1 = MASKS16[remainingBitsPerValue]
                        mask2 = MASKS16[remainingBitsPerInt - remainingBitsPerValue]
                    } else {
                        mask1 = MASKS32[remainingBitsPerValue]
                        mask2 = MASKS32[remainingBitsPerInt - remainingBitsPerValue]
                    }
                    tmp[tmpIdx] =
                        tmp[tmpIdx] or ((ints[idx++] and mask1) shl (remainingBitsPerInt - remainingBitsPerValue))
                    remainingBitsPerValue = bitsPerValue - remainingBitsPerInt + remainingBitsPerValue
                    tmp[tmpIdx] =
                        tmp[tmpIdx] or ((ints[idx] ushr remainingBitsPerValue) and mask2)
                    tmpIdx++
                }
            }

            for (i in 0 until numIntsPerShift) {
                out.writeInt(tmp[i])
            }
        }

        /** Number of bytes required to encode 128 integers of `bitsPerValue` bits per value.  */
        fun numBytes(bitsPerValue: Int): Int {
            return bitsPerValue shl (BLOCK_SIZE_LOG2 - 3)
        }

        @Throws(IOException::class)
        fun decodeSlow(bitsPerValue: Int, pdu: PostingDecodingUtil, tmp: IntArray, ints: IntArray) {
            val numInts = bitsPerValue shl 2
            val mask = MASKS32[bitsPerValue]
            pdu.splitInts(numInts, ints, 32 - bitsPerValue, 32, mask, tmp, 0, -1)
            val remainingBitsPerInt = 32 - bitsPerValue
            val mask32RemainingBitsPerInt = MASKS32[remainingBitsPerInt]
            var tmpIdx = 0
            var remainingBits = remainingBitsPerInt
            for (intsIdx in numInts..<BLOCK_SIZE) {
                var b = bitsPerValue - remainingBits
                var l = (tmp[tmpIdx++] and MASKS32[remainingBits]) shl b
                while (b >= remainingBitsPerInt) {
                    b -= remainingBitsPerInt
                    l = l or ((tmp[tmpIdx++] and mask32RemainingBitsPerInt) shl b)
                }
                if (b > 0) {
                    l = l or ((tmp[tmpIdx] ushr (remainingBitsPerInt - b)) and MASKS32[b])
                    remainingBits = remainingBitsPerInt - b
                } else {
                    remainingBits = remainingBitsPerInt
                }
                ints[intsIdx] = l
            }
        }

        val MASKS8: IntArray = IntArray(8)
        val MASKS16: IntArray = IntArray(16)
        val MASKS32: IntArray = IntArray(32)

        init {
            for (i in 0..7) {
                MASKS8[i] = mask8(i)
            }
            for (i in 0..15) {
                MASKS16[i] = mask16(i)
            }
            for (i in 0..31) {
                MASKS32[i] = mask32(i)
            }
        }

        // mark values in array as final ints to avoid the cost of reading array, arrays should only be
        // used when the idx is a variable
        val MASK8_1: Int = MASKS8[1]
        val MASK8_2: Int = MASKS8[2]
        val MASK8_3: Int = MASKS8[3]
        val MASK8_4: Int = MASKS8[4]
        val MASK8_5: Int = MASKS8[5]
        val MASK8_6: Int = MASKS8[6]
        val MASK8_7: Int = MASKS8[7]
        val MASK16_1: Int = MASKS16[1]
        val MASK16_2: Int = MASKS16[2]
        val MASK16_3: Int = MASKS16[3]
        val MASK16_4: Int = MASKS16[4]
        val MASK16_5: Int = MASKS16[5]
        val MASK16_6: Int = MASKS16[6]
        val MASK16_7: Int = MASKS16[7]
        val MASK16_8: Int = MASKS16[8]
        val MASK16_9: Int = MASKS16[9]
        val MASK16_10: Int = MASKS16[10]
        val MASK16_11: Int = MASKS16[11]
        val MASK16_12: Int = MASKS16[12]
        val MASK16_13: Int = MASKS16[13]
        val MASK16_14: Int = MASKS16[14]
        val MASK16_15: Int = MASKS16[15]
        val MASK32_1: Int = MASKS32[1]
        val MASK32_2: Int = MASKS32[2]
        val MASK32_3: Int = MASKS32[3]
        val MASK32_4: Int = MASKS32[4]
        val MASK32_5: Int = MASKS32[5]
        val MASK32_6: Int = MASKS32[6]
        val MASK32_7: Int = MASKS32[7]
        val MASK32_8: Int = MASKS32[8]
        val MASK32_9: Int = MASKS32[9]
        val MASK32_10: Int = MASKS32[10]
        val MASK32_11: Int = MASKS32[11]
        val MASK32_12: Int = MASKS32[12]
        val MASK32_13: Int = MASKS32[13]
        val MASK32_14: Int = MASKS32[14]
        val MASK32_15: Int = MASKS32[15]
        val MASK32_16: Int = MASKS32[16]

        @Throws(IOException::class)
        fun decode1(pdu: PostingDecodingUtil, ints: IntArray) {
            pdu.splitInts(4, ints, 7, 1, MASK8_1, ints, 28, MASK8_1)
        }

        @Throws(IOException::class)
        fun decode2(pdu: PostingDecodingUtil, ints: IntArray) {
            pdu.splitInts(8, ints, 6, 2, MASK8_2, ints, 24, MASK8_2)
        }

        @Throws(IOException::class)
        fun decode3(pdu: PostingDecodingUtil, tmp: IntArray, ints: IntArray) {
            pdu.splitInts(12, ints, 5, 3, MASK8_3, tmp, 0, MASK8_2)
            var iter = 0
            var tmpIdx = 0
            var intsIdx = 24
            while (iter < 4) {
                var l0 = tmp[tmpIdx + 0] shl 1
                l0 = l0 or ((tmp[tmpIdx + 1] ushr 1) and MASK8_1)
                ints[intsIdx + 0] = l0
                var l1 = (tmp[tmpIdx + 1] and MASK8_1) shl 2
                l1 = l1 or (tmp[tmpIdx + 2] shl 0)
                ints[intsIdx + 1] = l1
                ++iter
                tmpIdx += 3
                intsIdx += 2
            }
        }

        @Throws(IOException::class)
        fun decode4(pdu: PostingDecodingUtil, ints: IntArray) {
            pdu.splitInts(16, ints, 4, 4, MASK8_4, ints, 16, MASK8_4)
        }

        @Throws(IOException::class)
        fun decode5(pdu: PostingDecodingUtil, tmp: IntArray, ints: IntArray) {
            pdu.splitInts(20, ints, 3, 5, MASK8_5, tmp, 0, MASK8_3)
            var iter = 0
            var tmpIdx = 0
            var intsIdx = 20
            while (iter < 4) {
                var l0 = tmp[tmpIdx + 0] shl 2
                l0 = l0 or ((tmp[tmpIdx + 1] ushr 1) and MASK8_2)
                ints[intsIdx + 0] = l0
                var l1 = (tmp[tmpIdx + 1] and MASK8_1) shl 4
                l1 = l1 or (tmp[tmpIdx + 2] shl 1)
                l1 = l1 or ((tmp[tmpIdx + 3] ushr 2) and MASK8_1)
                ints[intsIdx + 1] = l1
                var l2 = (tmp[tmpIdx + 3] and MASK8_2) shl 3
                l2 = l2 or (tmp[tmpIdx + 4] shl 0)
                ints[intsIdx + 2] = l2
                ++iter
                tmpIdx += 5
                intsIdx += 3
            }
        }

        @Throws(IOException::class)
        fun decode6(pdu: PostingDecodingUtil, tmp: IntArray, ints: IntArray) {
            pdu.splitInts(24, ints, 2, 6, MASK8_6, tmp, 0, MASK8_2)
            var iter = 0
            var tmpIdx = 0
            var intsIdx = 24
            while (iter < 8) {
                var l0 = tmp[tmpIdx + 0] shl 4
                l0 = l0 or (tmp[tmpIdx + 1] shl 2)
                l0 = l0 or (tmp[tmpIdx + 2] shl 0)
                ints[intsIdx + 0] = l0
                ++iter
                tmpIdx += 3
                intsIdx += 1
            }
        }

        @Throws(IOException::class)
        fun decode7(pdu: PostingDecodingUtil, tmp: IntArray, ints: IntArray) {
            pdu.splitInts(28, ints, 1, 7, MASK8_7, tmp, 0, MASK8_1)
            var iter = 0
            var tmpIdx = 0
            var intsIdx = 28
            while (iter < 4) {
                var l0 = tmp[tmpIdx + 0] shl 6
                l0 = l0 or (tmp[tmpIdx + 1] shl 5)
                l0 = l0 or (tmp[tmpIdx + 2] shl 4)
                l0 = l0 or (tmp[tmpIdx + 3] shl 3)
                l0 = l0 or (tmp[tmpIdx + 4] shl 2)
                l0 = l0 or (tmp[tmpIdx + 5] shl 1)
                l0 = l0 or (tmp[tmpIdx + 6] shl 0)
                ints[intsIdx + 0] = l0
                ++iter
                tmpIdx += 7
                intsIdx += 1
            }
        }

        @Throws(IOException::class)
        fun decode8(pdu: PostingDecodingUtil, ints: IntArray) {
            pdu.`in`.readInts(ints, 0, 32)
        }

        @Throws(IOException::class)
        fun decode9(pdu: PostingDecodingUtil, tmp: IntArray, ints: IntArray) {
            pdu.splitInts(36, ints, 7, 9, MASK16_9, tmp, 0, MASK16_7)
            var iter = 0
            var tmpIdx = 0
            var intsIdx = 36
            while (iter < 4) {
                var l0 = tmp[tmpIdx + 0] shl 2
                l0 = l0 or ((tmp[tmpIdx + 1] ushr 5) and MASK16_2)
                ints[intsIdx + 0] = l0
                var l1 = (tmp[tmpIdx + 1] and MASK16_5) shl 4
                l1 = l1 or ((tmp[tmpIdx + 2] ushr 3) and MASK16_4)
                ints[intsIdx + 1] = l1
                var l2 = (tmp[tmpIdx + 2] and MASK16_3) shl 6
                l2 = l2 or ((tmp[tmpIdx + 3] ushr 1) and MASK16_6)
                ints[intsIdx + 2] = l2
                var l3 = (tmp[tmpIdx + 3] and MASK16_1) shl 8
                l3 = l3 or (tmp[tmpIdx + 4] shl 1)
                l3 = l3 or ((tmp[tmpIdx + 5] ushr 6) and MASK16_1)
                ints[intsIdx + 3] = l3
                var l4 = (tmp[tmpIdx + 5] and MASK16_6) shl 3
                l4 = l4 or ((tmp[tmpIdx + 6] ushr 4) and MASK16_3)
                ints[intsIdx + 4] = l4
                var l5 = (tmp[tmpIdx + 6] and MASK16_4) shl 5
                l5 = l5 or ((tmp[tmpIdx + 7] ushr 2) and MASK16_5)
                ints[intsIdx + 5] = l5
                var l6 = (tmp[tmpIdx + 7] and MASK16_2) shl 7
                l6 = l6 or (tmp[tmpIdx + 8] shl 0)
                ints[intsIdx + 6] = l6
                ++iter
                tmpIdx += 9
                intsIdx += 7
            }
        }

        @Throws(IOException::class)
        fun decode10(pdu: PostingDecodingUtil, tmp: IntArray, ints: IntArray) {
            pdu.splitInts(40, ints, 6, 10, MASK16_10, tmp, 0, MASK16_6)
            var iter = 0
            var tmpIdx = 0
            var intsIdx = 40
            while (iter < 8) {
                var l0 = tmp[tmpIdx + 0] shl 4
                l0 = l0 or ((tmp[tmpIdx + 1] ushr 2) and MASK16_4)
                ints[intsIdx + 0] = l0
                var l1 = (tmp[tmpIdx + 1] and MASK16_2) shl 8
                l1 = l1 or (tmp[tmpIdx + 2] shl 2)
                l1 = l1 or ((tmp[tmpIdx + 3] ushr 4) and MASK16_2)
                ints[intsIdx + 1] = l1
                var l2 = (tmp[tmpIdx + 3] and MASK16_4) shl 6
                l2 = l2 or (tmp[tmpIdx + 4] shl 0)
                ints[intsIdx + 2] = l2
                ++iter
                tmpIdx += 5
                intsIdx += 3
            }
        }

        @Throws(IOException::class)
        fun decode11(pdu: PostingDecodingUtil, tmp: IntArray, ints: IntArray) {
            pdu.splitInts(44, ints, 5, 11, MASK16_11, tmp, 0, MASK16_5)
            var iter = 0
            var tmpIdx = 0
            var intsIdx = 44
            while (iter < 4) {
                var l0 = tmp[tmpIdx + 0] shl 6
                l0 = l0 or (tmp[tmpIdx + 1] shl 1)
                l0 = l0 or ((tmp[tmpIdx + 2] ushr 4) and MASK16_1)
                ints[intsIdx + 0] = l0
                var l1 = (tmp[tmpIdx + 2] and MASK16_4) shl 7
                l1 = l1 or (tmp[tmpIdx + 3] shl 2)
                l1 = l1 or ((tmp[tmpIdx + 4] ushr 3) and MASK16_2)
                ints[intsIdx + 1] = l1
                var l2 = (tmp[tmpIdx + 4] and MASK16_3) shl 8
                l2 = l2 or (tmp[tmpIdx + 5] shl 3)
                l2 = l2 or ((tmp[tmpIdx + 6] ushr 2) and MASK16_3)
                ints[intsIdx + 2] = l2
                var l3 = (tmp[tmpIdx + 6] and MASK16_2) shl 9
                l3 = l3 or (tmp[tmpIdx + 7] shl 4)
                l3 = l3 or ((tmp[tmpIdx + 8] ushr 1) and MASK16_4)
                ints[intsIdx + 3] = l3
                var l4 = (tmp[tmpIdx + 8] and MASK16_1) shl 10
                l4 = l4 or (tmp[tmpIdx + 9] shl 5)
                l4 = l4 or (tmp[tmpIdx + 10] shl 0)
                ints[intsIdx + 4] = l4
                ++iter
                tmpIdx += 11
                intsIdx += 5
            }
        }

        @Throws(IOException::class)
        fun decode12(pdu: PostingDecodingUtil, tmp: IntArray, ints: IntArray) {
            pdu.splitInts(48, ints, 4, 12, MASK16_12, tmp, 0, MASK16_4)
            var iter = 0
            var tmpIdx = 0
            var intsIdx = 48
            while (iter < 16) {
                var l0 = tmp[tmpIdx + 0] shl 8
                l0 = l0 or (tmp[tmpIdx + 1] shl 4)
                l0 = l0 or (tmp[tmpIdx + 2] shl 0)
                ints[intsIdx + 0] = l0
                ++iter
                tmpIdx += 3
                intsIdx += 1
            }
        }

        @Throws(IOException::class)
        fun decode13(pdu: PostingDecodingUtil, tmp: IntArray, ints: IntArray) {
            pdu.splitInts(52, ints, 3, 13, MASK16_13, tmp, 0, MASK16_3)
            var iter = 0
            var tmpIdx = 0
            var intsIdx = 52
            while (iter < 4) {
                var l0 = tmp[tmpIdx + 0] shl 10
                l0 = l0 or (tmp[tmpIdx + 1] shl 7)
                l0 = l0 or (tmp[tmpIdx + 2] shl 4)
                l0 = l0 or (tmp[tmpIdx + 3] shl 1)
                l0 = l0 or ((tmp[tmpIdx + 4] ushr 2) and MASK16_1)
                ints[intsIdx + 0] = l0
                var l1 = (tmp[tmpIdx + 4] and MASK16_2) shl 11
                l1 = l1 or (tmp[tmpIdx + 5] shl 8)
                l1 = l1 or (tmp[tmpIdx + 6] shl 5)
                l1 = l1 or (tmp[tmpIdx + 7] shl 2)
                l1 = l1 or ((tmp[tmpIdx + 8] ushr 1) and MASK16_2)
                ints[intsIdx + 1] = l1
                var l2 = (tmp[tmpIdx + 8] and MASK16_1) shl 12
                l2 = l2 or (tmp[tmpIdx + 9] shl 9)
                l2 = l2 or (tmp[tmpIdx + 10] shl 6)
                l2 = l2 or (tmp[tmpIdx + 11] shl 3)
                l2 = l2 or (tmp[tmpIdx + 12] shl 0)
                ints[intsIdx + 2] = l2
                ++iter
                tmpIdx += 13
                intsIdx += 3
            }
        }

        @Throws(IOException::class)
        fun decode14(pdu: PostingDecodingUtil, tmp: IntArray, ints: IntArray) {
            pdu.splitInts(56, ints, 2, 14, MASK16_14, tmp, 0, MASK16_2)
            var iter = 0
            var tmpIdx = 0
            var intsIdx = 56
            while (iter < 8) {
                var l0 = tmp[tmpIdx + 0] shl 12
                l0 = l0 or (tmp[tmpIdx + 1] shl 10)
                l0 = l0 or (tmp[tmpIdx + 2] shl 8)
                l0 = l0 or (tmp[tmpIdx + 3] shl 6)
                l0 = l0 or (tmp[tmpIdx + 4] shl 4)
                l0 = l0 or (tmp[tmpIdx + 5] shl 2)
                l0 = l0 or (tmp[tmpIdx + 6] shl 0)
                ints[intsIdx + 0] = l0
                ++iter
                tmpIdx += 7
                intsIdx += 1
            }
        }

        @Throws(IOException::class)
        fun decode15(pdu: PostingDecodingUtil, tmp: IntArray, ints: IntArray) {
            pdu.splitInts(60, ints, 1, 15, MASK16_15, tmp, 0, MASK16_1)
            var iter = 0
            var tmpIdx = 0
            var intsIdx = 60
            while (iter < 4) {
                var l0 = tmp[tmpIdx + 0] shl 14
                l0 = l0 or (tmp[tmpIdx + 1] shl 13)
                l0 = l0 or (tmp[tmpIdx + 2] shl 12)
                l0 = l0 or (tmp[tmpIdx + 3] shl 11)
                l0 = l0 or (tmp[tmpIdx + 4] shl 10)
                l0 = l0 or (tmp[tmpIdx + 5] shl 9)
                l0 = l0 or (tmp[tmpIdx + 6] shl 8)
                l0 = l0 or (tmp[tmpIdx + 7] shl 7)
                l0 = l0 or (tmp[tmpIdx + 8] shl 6)
                l0 = l0 or (tmp[tmpIdx + 9] shl 5)
                l0 = l0 or (tmp[tmpIdx + 10] shl 4)
                l0 = l0 or (tmp[tmpIdx + 11] shl 3)
                l0 = l0 or (tmp[tmpIdx + 12] shl 2)
                l0 = l0 or (tmp[tmpIdx + 13] shl 1)
                l0 = l0 or (tmp[tmpIdx + 14] shl 0)
                ints[intsIdx + 0] = l0
                ++iter
                tmpIdx += 15
                intsIdx += 1
            }
        }

        @Throws(IOException::class)
        fun decode16(pdu: PostingDecodingUtil, ints: IntArray) {
            pdu.`in`.readInts(ints, 0, 64)
        }
    }
}<|MERGE_RESOLUTION|>--- conflicted
+++ resolved
@@ -203,10 +203,6 @@
             while (idx < numInts) {
                 if (remainingBitsPerValue >= remainingBitsPerInt) {
                     remainingBitsPerValue -= remainingBitsPerInt
-<<<<<<< HEAD
-=======
-                    // |= is not available on array elements, so do the read/modify/write manually
->>>>>>> d01be903
                     tmp[tmpIdx] =
                         tmp[tmpIdx] or ((ints[idx] ushr remainingBitsPerValue) and maskRemainingBitsPerInt)
                     tmpIdx++
