package org.gnit.lucenekmp.tests.util.automaton

import kotlin.random.Random
import kotlin.test.assertEquals
import kotlin.test.assertFalse
import kotlin.test.assertTrue
import org.gnit.lucenekmp.jdkport.BitSet
import org.gnit.lucenekmp.jdkport.fromCharArray
import org.gnit.lucenekmp.util.ArrayUtil
import org.gnit.lucenekmp.util.IntsRef
import org.gnit.lucenekmp.util.IntsRefBuilder
import org.gnit.lucenekmp.util.UnicodeUtil
import org.gnit.lucenekmp.util.automaton.Automaton
import org.gnit.lucenekmp.util.automaton.Operations
import org.gnit.lucenekmp.util.automaton.RegExp
import org.gnit.lucenekmp.util.automaton.StatePair
import org.gnit.lucenekmp.util.automaton.TooComplexToDeterminizeException
import org.gnit.lucenekmp.util.automaton.Transition
<<<<<<< HEAD
import org.gnit.lucenekmp.util.fst.Util
=======
import org.gnit.lucenekmp.jdkport.BitSet
import org.gnit.lucenekmp.jdkport.assert
import org.gnit.lucenekmp.util.UnicodeUtil
import org.gnit.lucenekmp.util.ArrayUtil
import kotlin.random.Random
import kotlin.experimental.ExperimentalNativeApi
>>>>>>> adc9d1c0

object AutomatonTestUtil {
  /** Default maximum number of states that {@link Operations#determinize} should create. */
  const val DEFAULT_MAX_DETERMINIZED_STATES = 1000000

  /** Maximum level of recursion allowed in recursive operations. */
  private const val MAX_RECURSION_LEVEL = 1000

  /** Returns random string, including full unicode range. */
  fun randomRegexp(r: Random): String {
    while (true) {
      val regexp = randomRegexpString(r)
      // we will also generate some undefined unicode queries
      if (!UnicodeUtil.validUTF16String(regexp)) continue
      try {
        RegExp(regexp, RegExp.NONE)
        return regexp
      } catch (
          @Suppress("UNUSED_PARAMETER") e: Exception
      ) {
      }
    }
  }

  private fun randomRegexpString(r: Random): String {
    val end = r.nextInt(20)
    if (end == 0) {
      // allow 0 length
      return ""
    }
    val buffer = CharArray(end)
    var i = 0
    while (i < end) {
      val t = r.nextInt(15)
      if (t == 0 && i < end - 1) {
        // Make a surrogate pair
        // High surrogate
        buffer[i++] = r.nextInt(0xd800, 0xdbff + 1).toChar()
        // Low surrogate
        buffer[i] = r.nextInt(0xdc00, 0xdfff + 1).toChar()
      } else if (t <= 1) buffer[i] = r.nextInt(0x80).toChar()
      else if (t == 2) buffer[i] = r.nextInt(0x80, 0x800).toChar()
      else if (t == 3) buffer[i] = r.nextInt(0x800, 0xd7ff + 1).toChar()
      else if (t == 4) buffer[i] = r.nextInt(0xe000, 0xffff + 1).toChar()
      else if (t == 5) buffer[i] = '.'
      else if (t == 6) buffer[i] = '?'
      else if (t == 7) buffer[i] = '*'
      else if (t == 8) buffer[i] = '+'
      else if (t == 9) buffer[i] = '('
      else if (t == 10) buffer[i] = ')'
      else if (t == 11) buffer[i] = '-'
      else if (t == 12) buffer[i] = '['
      else if (t == 13) buffer[i] = ']'
      else if (t == 14) buffer[i] = '|'
      i++
    }
    return String.fromCharArray(buffer, 0, end)
  }

  /**
   * picks a random int code point, avoiding surrogates; throws IllegalArgumentException if this
   * transition only accepts surrogates
   */
  private fun getRandomCodePoint(r: Random, min: Int, max: Int): Int {
    val code: Int
    if (max < UnicodeUtil.UNI_SUR_HIGH_START || min > UnicodeUtil.UNI_SUR_HIGH_END) {
      // easy: entire range is before or after surrogates
      code = min + r.nextInt(max - min + 1)
    } else if (min >= UnicodeUtil.UNI_SUR_HIGH_START) {
      if (max > UnicodeUtil.UNI_SUR_LOW_END) {
        // after surrogates
        code = 1 + UnicodeUtil.UNI_SUR_LOW_END + r.nextInt(max - UnicodeUtil.UNI_SUR_LOW_END)
      } else {
        throw IllegalArgumentException("transition accepts only surrogates: min=$min max=$max")
      }
    } else if (max <= UnicodeUtil.UNI_SUR_LOW_END) {
      if (min < UnicodeUtil.UNI_SUR_HIGH_START) {
        // before surrogates
        code = min + r.nextInt(UnicodeUtil.UNI_SUR_HIGH_START - min)
      } else {
        throw IllegalArgumentException("transition accepts only surrogates: min=$min max=$max")
      }
    } else {
      // range includes all surrogates
      val gap1 = UnicodeUtil.UNI_SUR_HIGH_START - min
      val gap2 = max - UnicodeUtil.UNI_SUR_LOW_END
      val c = r.nextInt(gap1 + gap2)
      code =
          if (c < gap1) {
            min + c
          } else {
            UnicodeUtil.UNI_SUR_LOW_END + c - gap1 + 1
          }
    }

    assert(
        code >= min &&
            code <= max &&
            (code < UnicodeUtil.UNI_SUR_HIGH_START || code > UnicodeUtil.UNI_SUR_LOW_END)) {
      "code=$code min=$min max=$max"
    }
    return code
  }

  /**
   * Lets you retrieve random strings accepted by an Automaton.
   *
   * Once created, call [getRandomAcceptedString] to get a new string (in UTF-32 codepoints).
   */
  class RandomAcceptedStrings(private val a: Automaton) {

    private val leadsToAccept: MutableMap<Transition, Boolean>
    private val transitions: Array<Array<Transition>>

    private data class ArrivingTransition(val from: Int, val t: Transition)

    init {
      if (a.numStates == 0) {
        throw IllegalArgumentException("this automaton accepts nothing")
      }
      this.transitions = a.sortedTransitions

      leadsToAccept = mutableMapOf()
      val allArriving = mutableMapOf<Int, MutableList<ArrivingTransition>>()

      val q = ArrayDeque<Int>()
      val seen = mutableSetOf<Int>()

      // reverse map the transitions, so we can quickly look
      // up all arriving transitions to a given state
      val numStates = a.numStates
      for (s in 0 until numStates) {
        for (t in transitions[s]) {
          val tl = allArriving.getOrPut(t.dest) { mutableListOf() }
          tl.add(ArrivingTransition(s, t))
        }
        if (a.isAccept(s)) {
          q.add(s)
          seen.add(s)
        }
      }

      // Breadth-first search, from accept states,
      // backwards:
      while (q.isNotEmpty()) {
        val s = q.removeFirst()
        val arriving = allArriving[s]
        if (arriving != null) {
          for (at in arriving) {
            val from = at.from
            if (!seen.contains(from)) {
              q.add(from)
              seen.add(from)
              leadsToAccept[at.t] = true
            }
          }
        }
      }
    }

    fun getRandomAcceptedString(r: Random): IntArray {
      var codePoints = IntArray(0)
      var codepointCount = 0

      var s = 0

      while (true) {

        if (a.isAccept(s)) {
          if (a.getNumTransitions(s) == 0) {
            // stop now
            break
          } else {
            if (r.nextBoolean()) {
              break
            }
          }
        }

        if (a.getNumTransitions(s) == 0) {
          throw RuntimeException("this automaton has dead states")
        }

        val cheat = r.nextBoolean()

        val t: Transition
        if (cheat) {
          // pick a transition that we know is the fastest
          // path to an accept state
          val toAccept = mutableListOf<Transition>()
          for (t0 in transitions[s]) {
            if (leadsToAccept.containsKey(t0)) {
              toAccept.add(t0)
            }
          }
          t =
              if (toAccept.isEmpty()) {
                // this is OK -- it means we jumped into a cycle
                transitions[s][r.nextInt(transitions[s].size)]
              } else {
                toAccept[r.nextInt(toAccept.size)]
              }
        } else {
          t = transitions[s][r.nextInt(transitions[s].size)]
        }
        codePoints = ArrayUtil.grow(codePoints, codepointCount + 1)
        codePoints[codepointCount++] = getRandomCodePoint(r, t.min, t.max)
        s = t.dest
      }
      return ArrayUtil.copyOfSubArray(codePoints, 0, codepointCount)
    }
  }

  private fun randomSingleAutomaton(random: Random): Automaton {
    while (true) {
      try {
        var a1 = RegExp(randomRegexp(random), RegExp.NONE).toAutomaton()!!
        if (random.nextBoolean()) {
          a1 = Operations.complement(a1, DEFAULT_MAX_DETERMINIZED_STATES)
        }
        return a1
      } catch (
          @Suppress("UNUSED_PARAMETER") tctde: TooComplexToDeterminizeException
      ) { // This can (rarely) happen if the random regexp is too hard; just try again...
      }
    }
  }

  /** return a random NFA/DFA for testing */
  fun randomAutomaton(random: Random): Automaton {
    // get two random Automata from regexps
    val a1 = randomSingleAutomaton(random)
    val a2 = randomSingleAutomaton(random)

    // combine them in random ways
    return when (random.nextInt(4)) {
      0 -> Operations.concatenate(mutableListOf(a1, a2))
      1 -> Operations.union(mutableListOf(a1, a2))
      2 -> Operations.intersection(a1, a2)
      else -> Operations.minus(a1, a2, DEFAULT_MAX_DETERMINIZED_STATES)
    }
  }

  /**
   * Original brics implementation of reverse(). It tries to satisfy multiple use-cases by
   * populating a set of initial states too.
   */
  fun reverseOriginal(a: Automaton, initialStates: MutableSet<Int>?): Automaton {

    if (Operations.isEmpty(a)) {
      return Automaton()
    }

    val numStates = a.numStates

    // Build a new automaton with all edges reversed
    val builder = Automaton.Builder()

    // Initial node; we'll add epsilon transitions in the end:
    builder.createState()

    for (s in 0 until numStates) {
      builder.createState()
    }

    // Old initial state becomes new accept state:
    builder.setAccept(1, true)

    val t = Transition()
    for (s in 0 until numStates) {
      val numTransitions = a.getNumTransitions(s)
      a.initTransition(s, t)
      for (i in 0 until numTransitions) {
        a.getNextTransition(t)
        builder.addTransition(t.dest + 1, s + 1, t.min, t.max)
      }
    }

    val result = builder.finish()

    var s = 0
    val acceptStates = a.acceptStates
    while (s < numStates) {
      s = acceptStates.nextSetBit(s)
      if (s == -1) break
      result.addEpsilon(0, s + 1)
      initialStates?.add(s + 1)
      s++
    }

    result.finishState()

    return result
  }

  /** Simple, original brics implementation of Brzozowski minimize() */
  fun minimizeSimple(a: Automaton): Automaton {
    var automaton = a
    val initialSet = mutableSetOf<Int>()
    automaton = determinizeSimple(reverseOriginal(automaton, initialSet), initialSet)
    initialSet.clear()
    automaton = determinizeSimple(reverseOriginal(automaton, initialSet), initialSet)
    return automaton
  }

  /** Simple, original brics implementation of determinize() */
  fun determinizeSimple(a: Automaton): Automaton {
    val initialset = mutableSetOf<Int>()
    initialset.add(0)
    return determinizeSimple(a, initialset)
  }

  /**
   * Simple, original brics implementation of determinize() Determinizes the given automaton using
   * the given set of initial states.
   */
  fun determinizeSimple(a: Automaton, initialset: Set<Int>): Automaton {
    if (a.numStates == 0) {
      return a
    }
    val points = a.getStartPoints()
    // subset construction
    val sets = mutableMapOf<Set<Int>, Set<Int>>()
    val worklist = ArrayDeque<Set<Int>>()
    val newstate = mutableMapOf<Set<Int>, Int>()
    sets[initialset] = initialset
    worklist.add(initialset)
    val result = Automaton.Builder()
    result.createState()
    newstate[initialset] = 0
    val t = Transition()
    while (worklist.isNotEmpty()) {
      val s = worklist.removeFirst()
      val r = newstate[s]!!
      for (q in s) {
        if (a.isAccept(q)) {
          result.setAccept(r, true)
          break
        }
      }
      for (n in points.indices) {
        val p = mutableSetOf<Int>()
        for (q in s) {
          val count = a.initTransition(q, t)
          for (i in 0 until count) {
            a.getNextTransition(t)
            if (t.min <= points[n] && points[n] <= t.max) {
              p.add(t.dest)
            }
          }
        }

        if (!sets.containsKey(p)) {
          sets[p] = p
          worklist.add(p)
          newstate[p] = result.createState()
        }
        val q = newstate[p]!!
        val min = points[n]
        val max =
            if (n + 1 < points.size) {
              points[n + 1] - 1
            } else {
              0x10FFFF // Character.MAX_CODE_POINT
            }
        result.addTransition(r, q, min, max)
      }
    }

    return Operations.removeDeadStates(result.finish())
  }

  /** Returns true if the automaton is deterministic. */
  fun isDeterministicSlow(a: Automaton): Boolean {
    val t = Transition()
    val numStates = a.numStates
    for (s in 0 until numStates) {
      val count = a.initTransition(s, t)
      var lastMax = -1
      for (i in 0 until count) {
        a.getNextTransition(t)
        if (t.min <= lastMax) {
          assert(!a.isDeterministic)
          return false
        }
        lastMax = t.max
      }
    }

    assert(a.isDeterministic)
    return true
  }

  /**
   * Returns true if these two automata accept exactly the same language. This is a costly
   * computation! Both automata must be determinized and have no dead states!
   */
  fun sameLanguage(a1: Automaton, a2: Automaton): Boolean {
    if (a1 === a2) {
      return true
    }
    return subsetOf(a2, a1) && subsetOf(a1, a2)
  }

  /**
   * Returns true if the language of `a1` is a subset of the language of `a2`. Both automata must be
   * determinized and must have no dead states.
   *
   * Complexity: quadratic in number of states.
   */
  fun subsetOf(a1: Automaton, a2: Automaton): Boolean {
    if (!a1.isDeterministic) {
      throw IllegalArgumentException("a1 must be deterministic")
    }
    if (!a2.isDeterministic) {
      throw IllegalArgumentException("a2 must be deterministic")
    }
    assert(!Operations.hasDeadStatesFromInitial(a1))
    assert(!Operations.hasDeadStatesFromInitial(a2))
    if (a1.numStates == 0) {
      // Empty language is always a subset of any other language
      return true
    } else if (a2.numStates == 0) {
      return Operations.isEmpty(a1)
    }

    // TODO: cutover to iterators instead
    val transitions1 = a1.sortedTransitions
    val transitions2 = a2.sortedTransitions
    val worklist = ArrayDeque<StatePair>()
    val visited = mutableSetOf<StatePair>()
    var p = StatePair(0, 0)
    worklist.add(p)
    visited.add(p)
    while (worklist.isNotEmpty()) {
      p = worklist.removeFirst()
      if (a1.isAccept(p.s1) && !a2.isAccept(p.s2)) {
        return false
      }
      val t1 = transitions1[p.s1]
      val t2 = transitions2[p.s2]
      var b2 = 0
      for (n1 in t1.indices) {
        while (b2 < t2.size && t2[b2].max < t1[n1].min) {
          b2++
        }
        var min1 = t1[n1].min
        var max1 = t1[n1].max

        var n2 = b2
        while (n2 < t2.size && t1[n1].max >= t2[n2].min) {
          if (t2[n2].min > min1) {
            return false
          }
          if (t2[n2].max < 0x10FFFF) // Character.MAX_CODE_POINT
          {
            min1 = t2[n2].max + 1
          } else {
            min1 = 0x10FFFF // Character.MAX_CODE_POINT
            max1 = 0 // Character.MIN_CODE_POINT
          }
          val q = StatePair(t1[n1].dest, t2[n2].dest)
          if (!visited.contains(q)) {
            worklist.add(q)
            visited.add(q)
          }
          n2++
        }
        if (min1 <= max1) {
          return false
        }
      }
    }
    return true
  }

  fun assertCleanDFA(a: Automaton) {
    assertCleanNFA(a)
    assertTrue(a.isDeterministic, "must be deterministic")
  }

  fun assertMinimalDFA(a: Automaton) {
    assertCleanDFA(a)
    val minimized = minimizeSimple(a)
    assertEquals(minimized.numStates, a.numStates)
  }

  fun assertCleanNFA(a: Automaton) {
    assertFalse(Operations.hasDeadStatesFromInitial(a), "has dead states reachable from initial")
    assertFalse(Operations.hasDeadStatesToAccept(a), "has dead states leading to accept")
    assertFalse(Operations.hasDeadStates(a), "has unreachable dead states (ghost states)")
  }

  /**
   * Checks that an automaton has no detached states that are unreachable from the initial state.
   */
  fun assertNoDetachedStates(a: Automaton) {
    val a2 = Operations.removeDeadStates(a)
    assert(a.numStates == a2.numStates) {
      "automaton has ${a.numStates - a2.numStates} detached states"
    }
  }

  fun isFinite(a: Automaton): Boolean {
    if (a.numStates == 0) return true
    return isFinite(Transition(), a, 0, BitSet(a.numStates), BitSet(a.numStates), 0)
  }

  private fun isFinite(
      scratch: Transition,
      a: Automaton,
      state: Int,
      path: BitSet,
      visited: BitSet,
      level: Int
  ): Boolean {
    if (level > MAX_RECURSION_LEVEL) {
      throw IllegalArgumentException("input automaton is too large: $level")
    }
<<<<<<< HEAD
    path.set(state)
    val numTransitions = a.initTransition(state, scratch)
    for (i in 0 until numTransitions) {
      a.getTransition(state, i, scratch)
      if (path.get(scratch.dest) ||
          (!visited.get(scratch.dest) &&
              !isFinite(scratch, a, scratch.dest, path, visited, level + 1))) {
        return false
      }
    }
    path.clear(state)
    visited.set(state)
    return true
  }

  /**
   * Simple, original implementation of getFiniteStrings.
   *
   * Returns the set of accepted strings, assuming that at most `limit` strings are accepted. If
   * more than `limit` strings are accepted, the first limit strings found are returned. If
   * `limit`<0, then the limit is infinite.
   *
   * This implementation is recursive: it uses one stack frame for each digit in the returned
   * strings (ie, max is the max length returned string).
   */
  fun getFiniteStringsRecursive(a: Automaton, limit: Int): Set<IntsRef> {
    val strings = mutableSetOf<IntsRef>()
    if (a.isAccept(0)) {
      strings.add(IntsRef())
      if (limit == 0) return strings
    }
    if (!getFiniteStrings(a, 0, mutableSetOf(), strings, IntsRefBuilder(), limit)) {
      return strings
    }
    return strings
  }

  /**
   * Returns the strings that can be produced from the given state, or false if more than `limit`
   * strings are found. `limit`<0 means "infinite".
   */
  fun getFiniteStrings(
      a: Automaton,
      s: Int,
      pathstates: MutableSet<Int>,
      strings: MutableSet<IntsRef>,
      path: IntsRefBuilder,
      limit: Int
  ): Boolean {
    pathstates.add(s)
    val t = Transition()
    val count = a.initTransition(s, t)
    for (i in 0 until count) {
      a.getNextTransition(t)
      if (pathstates.contains(t.dest)) {
        return false
      }
      for (n in t.min..t.max) {
        path.append(n)
        if (a.isAccept(t.dest)) {
          strings.add(path.toIntsRef())
          if (limit >= 0 && strings.size > limit) {
            return false
          }
        }
        if (!getFiniteStrings(a, t.dest, pathstates, strings, path, limit)) {
          return false
        }
        path.setLength(path.length() - 1)
      }
    }
    pathstates.remove(s)
    return true
  }

  fun assertMatches(a: Automaton, vararg strings: String) {
    val expected = mutableSetOf<IntsRef>()
    val builder = IntsRefBuilder()
    for (s in strings) {
      builder.clear()
      Util.toUTF32(s, builder)
      expected.add(builder.toIntsRef())
    }
    assertTrue(isFinite(a), "automaton must be finite")
    assertEquals(expected, getFiniteStringsRecursive(a, -1))
  }
}

// TODO adding this for compile/test to pass. replace with test-framework/src/commonMain/kotlin/org/gnit/lucenekmp/jdkport/Assert.kt in main branch when merged
private fun assert(
    condition: Boolean,
    message: () -> String? = { "Assertion failed" }
) {
  if (!condition) {
    throw AssertionError(message())
  }
=======
}

@OptIn(ExperimentalNativeApi::class)
class RandomAcceptedStrings(private val a: Automaton) {
    private val leadsToAccept = mutableMapOf<Transition, Boolean>()
    private val transitions: Array<Array<Transition>> = a.sortedTransitions

    init {
        if (a.numStates == 0) {
            throw IllegalArgumentException("this automaton accepts nothing")
        }
        val allArriving = mutableMapOf<Int, MutableList<ArrivingTransition>>()
        val q = ArrayDeque<Int>()
        val seen = HashSet<Int>()
        val numStates = a.numStates
        for (s in 0 until numStates) {
            for (t in transitions[s]) {
                val tl = allArriving.getOrPut(t.dest) { mutableListOf() }
                tl.add(ArrivingTransition(s, t))
            }
            if (a.isAccept(s)) {
                q.add(s)
                seen.add(s)
            }
        }
        while (q.isNotEmpty()) {
            val s = q.removeFirst()
            val arriving = allArriving[s]
            if (arriving != null) {
                for (at in arriving) {
                    val from = at.from
                    if (!seen.contains(from)) {
                        q.add(from)
                        seen.add(from)
                        leadsToAccept[at.t] = true
                    }
                }
            }
        }
    }

    fun getRandomAcceptedString(r: Random): IntArray {
        var codePoints = IntArray(0)
        var codepointCount = 0
        var s = 0
        while (true) {
            if (a.isAccept(s)) {
                if (a.getNumTransitions(s) == 0) {
                    break
                } else if (r.nextBoolean()) {
                    break
                }
            }
            if (a.getNumTransitions(s) == 0) {
                throw RuntimeException("this automaton has dead states")
            }
            val cheat = r.nextBoolean()
            val t: Transition = if (cheat) {
                val toAccept = mutableListOf<Transition>()
                for (t0 in transitions[s]) {
                    if (leadsToAccept.containsKey(t0)) {
                        toAccept.add(t0)
                    }
                }
                if (toAccept.isEmpty()) {
                    transitions[s][r.nextInt(transitions[s].size)]
                } else {
                    toAccept[r.nextInt(toAccept.size)]
                }
            } else {
                transitions[s][r.nextInt(transitions[s].size)]
            }
            codePoints = ArrayUtil.grow(codePoints, codepointCount + 1)
            codePoints[codepointCount++] = getRandomCodePoint(r, t.min, t.max)
            s = t.dest
        }
        return ArrayUtil.copyOfSubArray(codePoints, 0, codepointCount)
    }

    private fun getRandomCodePoint(r: Random, min: Int, max: Int): Int {
        val code: Int
        if (max < UnicodeUtil.UNI_SUR_HIGH_START || min > UnicodeUtil.UNI_SUR_HIGH_END) {
            code = min + r.nextInt(max - min + 1)
        } else if (min >= UnicodeUtil.UNI_SUR_HIGH_START) {
            if (max > UnicodeUtil.UNI_SUR_LOW_END) {
                code = 1 + UnicodeUtil.UNI_SUR_LOW_END + r.nextInt(max - UnicodeUtil.UNI_SUR_LOW_END)
            } else {
                throw IllegalArgumentException("transition accepts only surrogates: min=$min max=$max")
            }
        } else if (max <= UnicodeUtil.UNI_SUR_LOW_END) {
            if (min < UnicodeUtil.UNI_SUR_HIGH_START) {
                code = min + r.nextInt(UnicodeUtil.UNI_SUR_HIGH_START - min)
            } else {
                throw IllegalArgumentException("transition accepts only surrogates: min=$min max=$max")
            }
        } else {
            val gap1 = UnicodeUtil.UNI_SUR_HIGH_START - min
            val gap2 = max - UnicodeUtil.UNI_SUR_LOW_END
            val c = r.nextInt(gap1 + gap2)
            code = if (c < gap1) {
                min + c
            } else {
                UnicodeUtil.UNI_SUR_LOW_END + c - gap1 + 1
            }
        }
        assert(code >= min && code <= max && (code < UnicodeUtil.UNI_SUR_HIGH_START || code > UnicodeUtil.UNI_SUR_LOW_END))
        return code
    }

    private class ArrivingTransition(val from: Int, val t: Transition)
>>>>>>> adc9d1c0
}<|MERGE_RESOLUTION|>--- conflicted
+++ resolved
@@ -16,16 +16,9 @@
 import org.gnit.lucenekmp.util.automaton.StatePair
 import org.gnit.lucenekmp.util.automaton.TooComplexToDeterminizeException
 import org.gnit.lucenekmp.util.automaton.Transition
-<<<<<<< HEAD
 import org.gnit.lucenekmp.util.fst.Util
-=======
-import org.gnit.lucenekmp.jdkport.BitSet
 import org.gnit.lucenekmp.jdkport.assert
-import org.gnit.lucenekmp.util.UnicodeUtil
-import org.gnit.lucenekmp.util.ArrayUtil
-import kotlin.random.Random
 import kotlin.experimental.ExperimentalNativeApi
->>>>>>> adc9d1c0
 
 object AutomatonTestUtil {
   /** Default maximum number of states that {@link Operations#determinize} should create. */
@@ -545,7 +538,6 @@
     if (level > MAX_RECURSION_LEVEL) {
       throw IllegalArgumentException("input automaton is too large: $level")
     }
-<<<<<<< HEAD
     path.set(state)
     val numTransitions = a.initTransition(state, scratch)
     for (i in 0 until numTransitions) {
@@ -642,7 +634,6 @@
   if (!condition) {
     throw AssertionError(message())
   }
-=======
 }
 
 @OptIn(ExperimentalNativeApi::class)
@@ -753,5 +744,4 @@
     }
 
     private class ArrivingTransition(val from: Int, val t: Transition)
->>>>>>> adc9d1c0
 }